--- conflicted
+++ resolved
@@ -20,7 +20,7 @@
     var paginators: Paginators?
     var endpoints: Endpoints
     var errors: [Shape]
-    
+
     init(api: API, docs: Docs, paginators: Paginators?, endpoints: Endpoints) throws {
         self.api = api
         self.docs = docs
@@ -28,7 +28,7 @@
         self.endpoints = endpoints
         self.errors = try Self.getErrors(from: api)
     }
-    
+
     /// Return list of errors from API
     static func getErrors(from api: API) throws -> [Shape] {
         var errorsSet: Set<Shape> = []
@@ -39,7 +39,7 @@
         }
         return errorsSet.map { $0 }
     }
-    
+
     /// service protocol
     var serviceProtocol: String {
         var versionString: String = ""
@@ -48,7 +48,7 @@
         }
         return "ServiceProtocol(type: \(api.metadata.protocol.enumStringValue)\(versionString))"
     }
-    
+
     /// Service endpoints from API and Endpoints structure
     var serviceEndpoints: [(key: String, value: String)] {
         guard let serviceEndpoints = endpoints.partitions[0].services[api.metadata.endpointPrefix]?.endpoints else { return [] }
@@ -199,7 +199,7 @@
             deprecated: operation.deprecatedMessage ?? (operation.deprecated == true ? "\(name) is deprecated." : nil)
         )
     }
-    
+
     /// Generate the context information for outputting the service api calls
     func generateServiceContext() -> [String: Any] {
         var context: [String: Any] = [:]
@@ -260,7 +260,7 @@
         context["name"] = api.serviceName
 
         var paginatorContexts: [PaginatorContext] = []
-        
+
         for paginator in paginators {
             // get related operation and its input and output shapes
             guard let operation = api.operations[paginator.key],
@@ -281,10 +281,10 @@
                 let inputTokenMember = inputStructure.members[inputTokens[0]] else {
                     continue
             }
-            
+
             let paginatorProtocol = "AWSPaginateToken"
             let tokenType = inputTokenMember.shape.swiftTypeNameWithServiceNamePrefix(api.serviceName)
-            
+
             // process output tokens
             let processedOutputTokens = outputTokens.map { (token)->String in
                 var split = token.split(separator: ".")
@@ -292,7 +292,7 @@
                     // if string contains [-1] replace with '.last'.
                     if let negativeIndexRange = split[i].range(of: "[-1]") {
                         split[i].removeSubrange(negativeIndexRange)
-                        
+
                         var replacement = "last"
                         // if a member is mentioned after the '[-1]' then you need to add a ? to the keyPath
                         if split.count > i+1 {
@@ -308,7 +308,7 @@
                 }
                 return split.map { String($0).toSwiftVariableCase() }.joined(separator: ".")
             }
-                        
+
             var initParams: [String: String] = [:]
             for member in inputStructure.members {
                 initParams[member.key.toSwiftLabelCase()] = "self.\(member.key.toSwiftLabelCase())"
@@ -325,13 +325,13 @@
                 )
             )
         }
-        
+
         if paginatorContexts.count > 0 {
             context["paginators"] = paginatorContexts
         }
         return context
     }
-    
+
     /// Generate the context information for outputting an enum
     func generateEnumContext(_ shape: Shape, values: [String]) -> EnumContext {
 
@@ -375,7 +375,7 @@
                     if list.member.shape === shape {
                         return true
                     }
-                    
+
                 case .structure(let type):
                     // test children structures as well to see if they contain a member of same type as the parent shape
                     if type.members.values.contains(where: {
@@ -389,10 +389,10 @@
                 return false
             }
         })
-        
+
         return hasRecursiveOwnReference
     }
-    
+
     /// Generate the context information for outputting a member variable
     func generateMemberContext(_ member: Shape.Member, name: String, shape: Shape) -> MemberContext {
         let defaultValue : String?
@@ -415,7 +415,7 @@
             duplicate: false
         )
     }
-    
+
     /// Generate the context information for outputting a member variable
     func generateCodingKeyContext(_ member: Shape.Member, name: String, shape: Shape) -> CodingKeysContext? {
         switch member.location {
@@ -443,9 +443,9 @@
         default:
             break
         }
-        
+
         guard api.metadata.protocol != .json && api.metadata.protocol != .restjson else { return nil }
-        
+
         switch member.shape.type {
         case .list(let list):
             if list.flattened == true || member.flattened == true {
@@ -464,15 +464,9 @@
         }
         return nil
     }
-    
+
     /// Generate the context information for outputting a member variable
     func generateAWSShapeMemberContext(_ member: Shape.Member, name: String, shape: Shape) -> AWSShapeMemberContext? {
-<<<<<<< HEAD
-=======
-        if shape.name == "GetJobOutputOutput" {
-            print("HELO")
-        }
->>>>>>> 237010ea
         let isPayload = (shape.payload == name)
         let encoding = getEncoding(for: member, isPayload: isPayload)
         var locationName: String? = member.getLocationName()
@@ -602,12 +596,8 @@
             if let awsShapeMemberContext = generateAWSShapeMemberContext(
                 member.value,
                 name: member.key,
-<<<<<<< HEAD
                 shape: shape
             ) {
-=======
-                shape: shape) {
->>>>>>> 237010ea
                 awsShapeMemberContexts.append(awsShapeMemberContext)
             }
 
@@ -733,19 +723,19 @@
             return name.toSwiftClassCase()
         }
     }
-    
+
     /// return swift type name that would compile when referenced outside of service class. You need to prefix all shapes defined in the service class with the service name
     public func swiftTypeNameWithServiceNamePrefix(_ serviceName: String) -> String {
         switch self.type {
         case .structure(_), .enum(_):
             return "\(serviceName).\(name.toSwiftClassCase())"
-            
+
         case .list(let list):
             return "[\(list.member.shape.swiftTypeNameWithServiceNamePrefix(serviceName))]"
-            
+
         case .map(let map):
             return "[\(map.key.shape.swiftTypeNameWithServiceNamePrefix(serviceName)): \(map.value.shape.swiftTypeNameWithServiceNamePrefix(serviceName))]"
-            
+
         default:
             return self.swiftTypeName
         }
