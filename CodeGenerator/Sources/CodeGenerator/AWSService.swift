//===----------------------------------------------------------------------===//
//
// This source file is part of the Soto for AWS open source project
//
// Copyright (c) 2017-2021 the Soto project authors
// Licensed under Apache License v2.0
//
// See LICENSE.txt for license information
// See CONTRIBUTORS.txt for the list of Soto project authors
//
// SPDX-License-Identifier: Apache-2.0
//
//===----------------------------------------------------------------------===//

import Foundation
import HummingbirdMustache

struct AWSService {
    var api: API
    var docs: Docs
    var paginators: Paginators?
    var waiters: Waiters?
    var endpoints: Endpoints
    var errors: [Shape]
    var stripHTMLTagsFromComments: Bool

    enum Error: Swift.Error {
        /// JMES path can either not be processed or it does not represent a member of an object
        case illegalJMESPath
        case matcherInvalidType
    }

    init(api: API, docs: Docs, paginators: Paginators?, waiters: Waiters?, endpoints: Endpoints, stripHTMLTags: Bool) throws {
        self.api = api
        self.docs = docs
        self.paginators = paginators
        self.waiters = waiters
        self.endpoints = endpoints
        self.errors = try Self.getErrors(from: api)
        self.stripHTMLTagsFromComments = stripHTMLTags
    }

    /// Return list of errors from API
    static func getErrors(from api: API) throws -> [Shape] {
        var errorsSet: Set<Shape> = []
        for operation in api.operations.values {
            for error in operation.errors {
                try errorsSet.insert(api.getShape(named: error.shapeName))
            }
        }
        return errorsSet.map { $0 }
    }

    /// service protocol
    var serviceProtocol: String {
        if let version = api.metadata.jsonVersion, api.metadata.protocol == .json {
            return ".json(version: \"\(version)\")"
        }
        return self.api.metadata.protocol.enumStringValue
    }

    /// Service endpoints from API and Endpoints structure
    var serviceEndpoints: [(key: String, value: String)] {
        // create dictionary of endpoint name to Endpoint and partition from across all partitions
        struct EndpointInfo {
            let endpoint: Endpoints.Service.Endpoint
            let partition: String
        }
        let serviceEndpoints: [(key: String, value: EndpointInfo)] = self.endpoints.partitions.reduce([]) { value, partition in
            let endpoints = partition.services[api.metadata.endpointPrefix]?.endpoints
            return value + (endpoints?.map { (key: $0.key, value: EndpointInfo(endpoint: $0.value, partition: partition.partition)) } ?? [])
        }
        let partitionEndpoints = self.partitionEndpoints
        let partitionEndpointSet = Set<String>(partitionEndpoints.map { $0.value.endpoint })
        return serviceEndpoints.compactMap {
            // if service endpoint isn't in the set of partition endpoints or a region name return nil
            if partitionEndpointSet.contains($0.key) == false, Region(rawValue: $0.key) == nil {
                return nil
            }
            // if endpoint has a hostname return that
            if let hostname = $0.value.endpoint.hostname {
                return (key: $0.key, value: hostname)
            } else if partitionEndpoints[$0.value.partition] != nil {
                // if there is a partition endpoint, then default this regions endpoint to ensure partition endpoint doesn't override it.
                // Only an issue for S3 at the moment.
                return (key: $0.key, value: "\(api.metadata.endpointPrefix).\($0.key).amazonaws.com")
            }
            return nil
        }
    }

    // return dictionary of partition endpoints keyed by endpoint name
    var partitionEndpoints: [String: (endpoint: String, region: Region)] {
        var partitionEndpoints: [String: (endpoint: String, region: Region)] = [:]
        endpoints.partitions.forEach {
            if let endpoint = $0.services[api.metadata.endpointPrefix]?.partitionEndpoint {
                guard let region = $0.services[api.metadata.endpointPrefix]?.endpoints[endpoint]?.credentialScope?.region else {
                    preconditionFailure("Found partition endpoint without a credential scope region")
                }
                partitionEndpoints[$0.partition] = (endpoint: endpoint, region: region)
            }
        }
        return partitionEndpoints
    }

    /// Get middleware name
    var middleware: String? {
        switch self.api.serviceName {
        case "APIGateway":
            return "APIGatewayMiddleware()"
        case "Glacier":
            return "GlacierRequestMiddleware(apiVersion: \"\(self.api.metadata.apiVersion)\")"
        case "S3":
            return "S3RequestMiddleware()"
        default:
            return nil
        }
    }

    var serviceErrorName: String {
        return self.api.serviceName + "ErrorType"
    }
}

// MARK: Generate contexts

protocol EncodingPropertiesContext {}

extension AWSService {
    struct ErrorContext {
        let comment: [String.SubSequence]
        let `enum`: String
        let string: String
    }

    struct OperationContext {
        let comment: [String.SubSequence]
        let funcName: String
        let inputShape: String?
        let outputShape: String?
        let name: String
        let path: String
        let httpMethod: String
        let hostPrefix: String?
        let deprecated: String?
        let streaming: String?
        let documentationUrl: String?
    }

    struct PaginatorContext {
        let operation: OperationContext
        let inputKey: String?
        let outputKey: String
        let moreResultsKey: String?
        let initParams: [String]
        let paginatorProtocol: String
        let tokenType: String
    }

    struct EnumMemberContext {
        let `case`: String
        let string: String
    }

    struct EnumContext {
        let name: String
        let values: [EnumMemberContext]
        let isExtensible: Bool
    }

    struct ArrayEncodingPropertiesContext: EncodingPropertiesContext {
        let name: String
        let member: String
    }

    struct DictionaryEncodingPropertiesContext: EncodingPropertiesContext {
        let name: String
        let entry: String?
        let key: String
        let value: String
    }

    struct MemberContext {
        let variable: String
        let locationPath: String
        let parameter: String
        let required: Bool
        let `default`: String?
        let propertyWrapper: String?
        let type: String
        let comment: [String.SubSequence]
        var duplicate: Bool
    }

    struct AWSShapeMemberContext {
        let name: String
        let location: String?
        let locationName: String?
    }

    class ValidationContext: HBMustacheTransformable {
        let name: String
        let shape: Bool
        let required: Bool
        let reqs: [String: Any]
        let member: ValidationContext?
        let keyValidation: ValidationContext?
        let valueValidation: ValidationContext?

        init(
            name: String,
            shape: Bool = false,
            required: Bool = true,
            reqs: [String: Any] = [:],
            member: ValidationContext? = nil,
            key: ValidationContext? = nil,
            value: ValidationContext? = nil
        ) {
            self.name = name
            self.shape = shape
            self.required = required
            self.reqs = reqs
            self.member = member
            self.keyValidation = key
            self.valueValidation = value
        }

        func transform(_ name: String) -> Any? {
            switch name {
            case "withDictionaryContexts":
                if self.keyValidation != nil || self.valueValidation != nil {
                    return self
                }
            default:
                break
            }
            return nil
        }
    }

    struct CodingKeysContext {
        let variable: String
        let codingKey: String
        var duplicate: Bool
    }

    struct StructureContext {
        let object: String
        let name: String
        let shapeProtocol: String
        let payload: String?
        var payloadOptions: String?
        let namespace: String?
        let isEncodable: Bool
        let isDecodable: Bool
        let encoding: [EncodingPropertiesContext]
        let members: [MemberContext]
        let awsShapeMembers: [AWSShapeMemberContext]
        let codingKeys: [CodingKeysContext]
        let validation: [ValidationContext]
        let requiresDefaultValidation: Bool
    }

    struct ResultContext {
        let name: String
        let type: String
    }

    struct PartitionEndpoint {
        let partition: String
        let endpoint: String
        let region: String
    }

    func stripHTMLTags<S: StringProtocol>(_ string: S?) -> Substring? {
        guard self.stripHTMLTagsFromComments == true else { return string.map { Substring($0) } }
        return string?.tagStriped()
    }

    /// generate operations context
    func generateOperationContext(_ operation: Operation, name: String, streaming: Bool) -> OperationContext {
        let comment = self.stripHTMLTags(self.docs.operations[name])?.split(separator: "\n")
        return OperationContext(
            comment: comment ?? [],
            funcName: name.toSwiftVariableCase(),
            inputShape: operation.input?.shapeName,
            outputShape: operation.output?.shapeName,
            name: operation.name,
            path: operation.http.requestUri,
            httpMethod: operation.http.method,
            hostPrefix: operation.endpoint?.hostPrefix,
            deprecated: operation.deprecatedMessage ?? (operation.deprecated == true ? "\(name) is deprecated." : nil),
            streaming: streaming ? "ByteBuffer" : nil,
            documentationUrl: operation.documentationUrl
        )
    }

    /// Generate the context information for outputting the service api calls
    func generateServiceContext() -> [String: Any] {
        var context: [String: Any] = [:]

        // Service initialization
        context["name"] = self.api.serviceName
        context["description"] = self.stripHTMLTags(self.docs.service)?.split(separator: "\n") ?? []
        context["amzTarget"] = self.api.metadata.targetPrefix
        context["endpointPrefix"] = self.api.metadata.endpointPrefix
        if self.api.metadata.signingName != self.api.metadata.endpointPrefix {
            context["signingName"] = self.api.metadata.signingName
        }
        context["protocol"] = self.serviceProtocol
        context["apiVersion"] = self.api.metadata.apiVersion
        let endpoints = self.serviceEndpoints
            .sorted { $0.key < $1.key }
            .map { "\"\($0.key)\": \"\($0.value)\"" }
        context["serviceEndpoints"] = endpoints

        let isRegionalized: Bool? = self.endpoints.partitions.reduce(nil) {
            guard let regionalized = $1.services[api.metadata.endpointPrefix]?.isRegionalized else { return $0 }
            return ($0 ?? false) || regionalized
        }
        context["regionalized"] = isRegionalized ?? true

        if isRegionalized != true {
            context["partitionEndpoints"] = self.partitionEndpoints
                .map { (partition: $0.key, endpoint: $0.value.endpoint, region: $0.value.region) }
                .sorted { $0.partition < $1.partition }
                .map { ".\($0.partition.toSwiftRegionEnumCase()): (endpoint: \"\($0.endpoint)\", region: .\($0.region.rawValue.toSwiftRegionEnumCase()))" }
        }

        context["middlewareClass"] = self.middleware

        if !self.errors.isEmpty {
            context["errorTypes"] = self.serviceErrorName
        }

        // Operations
        var operationContexts: [OperationContext] = []
        var streamingOperationContexts: [OperationContext] = []
        for operation in self.api.operations {
            if operation.value.eventStream != true {
                operationContexts.append(self.generateOperationContext(operation.value, name: operation.key, streaming: false))
            }
            if operation.value.streaming == true {
                streamingOperationContexts.append(self.generateOperationContext(operation.value, name: operation.key, streaming: true))
            }
        }
        context["operations"] = operationContexts.sorted { $0.funcName < $1.funcName }
        context["streamingOperations"] = streamingOperationContexts.sorted { $0.funcName < $1.funcName }
        context["logger"] = self.getSymbol(for: "Logger", from: "Logging", api: self.api)
        return context
    }

    func getSymbol(for symbol: String, from framework: String, api: API) -> String {
        if api.shapes[symbol] != nil {
            return "\(framework).\(symbol)"
        }
        return symbol
    }

    /// Generate the context information for outputting the error enums
    func generateErrorContext() -> [String: Any] {
        var context: [String: Any] = [:]
        context["name"] = self.api.serviceName
        context["errorName"] = self.serviceErrorName

        var errorContexts: [ErrorContext] = []
        let errors = self.errors.sorted { $0.name < $1.name }
        for error in errors {
            let code: String = error.error?.code ?? error.name
            let errorContext = ErrorContext(
                comment: stripHTMLTags(self.docs.shapes[error.name]?.base)?.split(separator: "\n") ?? [],
                enum: error.name.toSwiftVariableCase(),
                string: code
            )
            errorContexts.append(errorContext)
        }
        if errorContexts.count > 0 {
            context["errors"] = errorContexts
        }
        return context
    }

    /// Generate paginator context
    func generatePaginatorContext() throws -> [String: Any] {
        guard let pagination = paginators?.pagination else { return [:] }
        let paginators = pagination.map { return (key: $0.key, value: $0.value) }.sorted { $0.key < $1.key }
        var context: [String: Any] = [:]
        context["name"] = self.api.serviceName

        var paginatorContexts: [PaginatorContext] = []

        for paginator in paginators {
            // get related operation and its input and output shapes
            guard let operation = api.operations[paginator.key],
                  let inputShape = try operation.input.map({ try api.getShape(named: $0.shapeName) }),
                  let outputShape = try operation.output.map({ try api.getShape(named: $0.shapeName) }),
                  case .structure(let inputStructure) = inputShape.type,
                  case .structure(let outputStructure) = outputShape.type
            else {
                continue
            }

            let inputTokens = paginator.value.inputTokens ?? []
            let rawOutputTokens = paginator.value.outputTokens ?? []
            let outputTokens = rawOutputTokens.map { String($0.split(separator: "|")[0]).trimmingCharacters(in: CharacterSet.whitespaces) }

            // get input token member
            guard inputTokens.count > 0,
                  outputTokens.count > 0,
                  let inputTokenMember = inputStructure.members[inputTokens[0]]
            else {
                continue
            }

            let paginatorProtocol = "AWSPaginateToken"
            let tokenType = inputTokenMember.shape.swiftTypeNameWithServiceNamePrefix(self.api.serviceName)

            // process input tokens
<<<<<<< HEAD
            var processedInputTokens = inputTokens.map { token -> String in
                return self.toKeyPath(token: token, type: inputStructure)
            }

            // process output tokens
            let processedOutputTokens = outputTokens.map { token -> String in
                return self.toKeyPath(token: token, type: outputStructure)
=======
            var processedInputTokens = try inputTokens.map { (token) -> String in
                return try self.toKeyPath(token: token, shape: inputShape, type: inputStructure).keyPath
            }

            // process output tokens
            let processedOutputTokens = try outputTokens.map { (token) -> String in
                return try self.toKeyPath(token: token, shape: outputShape, type: outputStructure).keyPath
            }
            var moreResultsKey = try paginator.value.moreResults.map {
                try self.toKeyPath(token: $0, shape: outputShape, type: outputStructure).keyPath
>>>>>>> ac0dbe12
            }

            // S3 uses moreResultKey, everything else uses inputToken
            if self.api.serviceName == "S3" {
                if moreResultsKey != nil {
                    processedInputTokens = []
                }
            } else {
                moreResultsKey = nil
            }
            if self.api.serviceName == "DynamoDB" {
                processedInputTokens = []
            }
            var initParams: [String: String] = [:]
            for member in inputStructure.members {
                initParams[member.key.toSwiftLabelCase()] = "self.\(member.key.toSwiftLabelCase())"
            }
            initParams[inputTokens[0].toSwiftLabelCase()] = "token"
            let initParamsArray = initParams.map { "\($0.key): \($0.value)" }.sorted { $0.lowercased() < $1.lowercased() }
            paginatorContexts.append(
                PaginatorContext(
                    operation: self.generateOperationContext(operation, name: paginator.key, streaming: false),
                    inputKey: processedInputTokens.first,
                    outputKey: processedOutputTokens[0],
                    moreResultsKey: moreResultsKey,
                    initParams: initParamsArray,
                    paginatorProtocol: paginatorProtocol,
                    tokenType: tokenType
                )
            )
        }

        if paginatorContexts.count > 0 {
            context["paginators"] = paginatorContexts
        }
        context["logger"] = self.getSymbol(for: "Logger", from: "Logging", api: self.api)
        return context
    }

    func generateEnumMemberContext(_ value: String, shapeName: String) -> EnumMemberContext {
        var key = value.lowercased()
            .replacingOccurrences(of: ".", with: "_")
            .replacingOccurrences(of: ":", with: "_")
            .replacingOccurrences(of: "-", with: "_")
            .replacingOccurrences(of: " ", with: "_")
            .replacingOccurrences(of: "/", with: "_")
            .replacingOccurrences(of: "(", with: "_")
            .replacingOccurrences(of: ")", with: "_")
            .replacingOccurrences(of: "*", with: "all")

        if Int(String(key[key.startIndex])) != nil { key = "_" + key }

        var caseName = key.camelCased()
        if caseName.allLetterIsNumeric() {
            caseName = "\(shapeName.toSwiftVariableCase())\(caseName)"
        }
        return EnumMemberContext(case: caseName, string: value)
    }

    /// Generate the context information for outputting an enum
    func generateEnumContext(_ shape: Shape, enumType: Shape.ShapeType.EnumType) -> EnumContext {
        // Operations
        var valueContexts: [EnumMemberContext] = []
        for value in enumType.cases {
            let enumMemberContext = self.generateEnumMemberContext(value, shapeName: shape.name)
            valueContexts.append(enumMemberContext)
        }
        // sort value contexts alphabetically and then reserve word escape
        valueContexts = valueContexts.sorted { $0.case < $1.case }.map { .init(case: $0.case.reservedwordEscaped(), string: $0.string) }
        return EnumContext(
            name: shape.name.toSwiftClassCase().reservedwordEscaped(),
            values: valueContexts,
            isExtensible: enumType.isExtensible
        )
    }

    func getArrayEntryName(_ list: Shape.ShapeType.ListType) -> String {
        return list.member.locationName ?? "member"
    }

    func getDictionaryEntryNames(_ map: Shape.ShapeType.MapType, member: Shape.Member) -> (entry: String?, key: String, value: String) {
        if map.flattened == true || member.flattened == true {
            return (entry: nil, key: map.key.locationName ?? "key", value: map.value.locationName ?? "value")
        } else {
            return (entry: "entry", key: map.key.locationName ?? "key", value: map.value.locationName ?? "value")
        }
    }

    func encodingName(_ name: String) -> String {
        return "_\(name)Encoding"
    }

    func generatePropertyWrapper(_ member: Shape.Member, name: String) -> String? {
        let codingWrapper: String
        if member.required {
            codingWrapper = "@CustomCoding"
        } else {
            codingWrapper = "@OptionalCustomCoding"
        }

        switch member.shape.type {
        case .list(let list):
            // if not located in body don't generate collection encoding property wrapper
            // nil location assumes located in body
            if let location = member.location {
                guard case .body = location else { return nil }
            }
            guard self.api.metadata.protocol != .json, self.api.metadata.protocol != .restjson else { return nil }
            guard list.flattened != true, member.flattened != true else { return nil }
            let entryName = self.getArrayEntryName(list)
            if entryName == "member" {
                return "\(codingWrapper)<StandardArrayCoder>"
            } else {
                return "\(codingWrapper)<ArrayCoder<\(self.encodingName(name)), \(list.member.shape.swiftTypeName)>>"
            }
        case .map(let map):
            // if not located in body don't generate collection encoding property wrapper
            // nil location assumes located in body
            if let location = member.location {
                guard case .body = location else { return nil }
            }
            guard self.api.metadata.protocol != .json, self.api.metadata.protocol != .restjson else { return nil }
            let names = self.getDictionaryEntryNames(map, member: member)
            if names.entry == "entry", names.key == "key", names.value == "value" {
                return "\(codingWrapper)<StandardDictionaryCoder>"
            } else {
                return "\(codingWrapper)<DictionaryCoder<\(self.encodingName(name)), \(map.key.shape.swiftTypeName), \(map.value.shape.swiftTypeName)>>"
            }
        case .timestamp(let format):
            switch format {
            case .iso8601:
                return "\(codingWrapper)<ISO8601DateCoder>"
            case .unixTimestamp:
                return "\(codingWrapper)<UnixEpochDateCoder>"
            case .rfc822:
                return "\(codingWrapper)<HTTPHeaderDateCoder>"
            case .unspecified:
                if member.location == .header {
                    return "\(codingWrapper)<HTTPHeaderDateCoder>"
                }
                return nil
            }
        default:
            return nil
        }
    }

    /// Generate encoding contexts
    func generateEncodingPropertyContext(_ member: Shape.Member, name: String) -> EncodingPropertiesContext? {
        guard self.api.metadata.protocol != .json, self.api.metadata.protocol != .restjson else { return nil }
        if let location = member.location {
            guard case .body = location else { return nil }
        }
        switch member.shape.type {
        case .list(let list):
            guard list.flattened != true, member.flattened != true else { return nil }
            let entryName = self.getArrayEntryName(list)
            guard entryName != "member" else { return nil }
            return ArrayEncodingPropertiesContext(name: self.encodingName(name), member: entryName)
        case .map(let map):
            let names = self.getDictionaryEntryNames(map, member: member)
            guard names.entry != "entry" || names.key != "key" || names.value != "value" else { return nil }
            return DictionaryEncodingPropertiesContext(name: self.encodingName(name), entry: names.entry, key: names.key, value: names.value)
        default:
            return nil
        }
    }

    /// return if shape has a recursive reference (function only tests 2 levels)
    func doesShapeHaveRecursiveOwnReference(_ shape: Shape, type: Shape.ShapeType.StructureType) -> Bool {
        let hasRecursiveOwnReference = type.members.values.contains(where: { member in
            // does shape have a member of same type as itself
            if member.shape === shape {
                return true
            } else {
                switch member.shape.type {
                case .list(let list):
                    if list.member.shape === shape {
                        return true
                    }

                case .structure(let type):
                    // test children structures as well to see if they contain a member of same type as the parent shape
                    if type.members.values.contains(where: {
                        return $0.shape === shape
                    }) {
                        return true
                    }
                default:
                    break
                }
                return false
            }
        })

        return hasRecursiveOwnReference
    }

    /// Generate the context information for outputting a member variable
    func generateMemberContext(_ member: Shape.Member, name: String, shape: Shape, typeIsEnum: Bool) -> MemberContext {
        let defaultValue: String?
        if member.idempotencyToken == true {
            defaultValue = "\(shape.swiftTypeName).idempotencyToken()"
        } else if !member.required {
            defaultValue = "nil"
        } else {
            defaultValue = nil
        }
        let memberDocs = self.stripHTMLTags(self.docs.shapes[shape.name]?.refs[name])?
            .split(separator: "\n")
        let propertyWrapper = self.generatePropertyWrapper(member, name: name)

        return MemberContext(
            variable: name.toSwiftVariableCase(),
            locationPath: member.getLocationName() ?? name,
            parameter: name.toSwiftLabelCase(),
            required: member.required,
            default: defaultValue,
            propertyWrapper: propertyWrapper,
            type: member.shape.swiftTypeName + ((member.required || typeIsEnum) ? "" : "?"),
            comment: memberDocs ?? [],
            duplicate: false
        )
    }

    /// Generate the context information for outputting a member variable
    func generateCodingKeyContext(_ member: Shape.Member, name: String, shape: Shape) -> CodingKeysContext? {
        if !shape.usedInOutput {
            switch member.location {
            case .header, .headers, .querystring, .uri:
                return nil
            default:
                break
            }
            // ensure payload objects aren't added to the codingkeys
            if case .payload = member.shape.type {
                return nil
            }
        }
        return CodingKeysContext(
            variable: name.toSwiftVariableCase(),
            codingKey: member.getLocationName() ?? name,
            duplicate: false
        )
    }

    /// Generate the context information for outputting a member variable
    func generateAWSShapeMemberContexts(_ member: Shape.Member, name: String, shape: Shape, isPropertyWrapper: Bool) -> [AWSShapeMemberContext] {
        let isPayload = (shape.payload == name)
        var locationName: String? = member.locationName
        let location = member.location ?? .body

        if isPayload || location != .body, locationName == nil {
            locationName = name
        }
        // remove location if equal to body and name is same as variable name
        if location == .body, locationName == name.toSwiftLabelCase() || !isPayload {
            locationName = nil
        }
        guard locationName != nil else { return [] }
        // prefix property wrapped shapes with "_" so they can be found by Mirror
        let varName = isPropertyWrapper ? "_\(name.toSwiftLabelCase())" : name.toSwiftLabelCase()

        var contexts: [AWSShapeMemberContext] = [
            .init(
                name: varName,
                location: locationName.map { location.enumStringValue(named: $0) },
                locationName: locationName
            )
        ]
        // if member is a host label, then add an additional uri shape member to apply to host name. Ideally this would be a
        // new location type but that would require a major version change
        if member.hostLabel == true {
            contexts.append(.init(name: varName, location: Shape.Location.uri.enumStringValue(named: name), locationName: name))
        }
        return contexts
    }

    /// Generate validation context
    func generateValidationContext(name: String, shape: Shape, required: Bool, container: Bool = false, alreadyProcessed: Set<String> = [])
        -> ValidationContext?
    {
        var requirements: [String: Any] = [:]
        switch shape.type {
        case .integer(let min, let max):
            requirements["max"] = max
            requirements["min"] = min

        case .long(let min, let max):
            requirements["max"] = max
            requirements["min"] = min

        case .float(let min, let max):
            requirements["max"] = max.map { Int($0) }
            requirements["min"] = min.map { Int($0) }

        case .double(let min, let max):
            requirements["max"] = max.map { Int($0) }
            requirements["min"] = min.map { Int($0) }

        case .blob(let min, let max), .payload(let min, let max):
            requirements["max"] = max
            requirements["min"] = min

        case .list(let list):
            requirements["max"] = list.max
            requirements["min"] = list.min
            // validation code doesn't support containers inside containers. Only service affected by this is SSM
            if !container {
                if let memberValidationContext = generateValidationContext(
                    name: name,
                    shape: list.member.shape,
                    required: required,
                    container: true,
                    alreadyProcessed: alreadyProcessed
                ) {
                    return ValidationContext(
                        name: name.toSwiftVariableCase(),
                        required: required,
                        reqs: requirements,
                        member: memberValidationContext
                    )
                }
            }
        case .map(let map):
            // validation code doesn't support containers inside containers. Only service affected by this is SSM
            if !container {
                let keyValidationContext = self.generateValidationContext(
                    name: name,
                    shape: map.key.shape,
                    required: required,
                    container: true,
                    alreadyProcessed: alreadyProcessed
                )
                let valueValiationContext = self.generateValidationContext(
                    name: name,
                    shape: map.value.shape,
                    required: required,
                    container: true,
                    alreadyProcessed: alreadyProcessed
                )
                if keyValidationContext != nil || valueValiationContext != nil {
                    return ValidationContext(
                        name: name.toSwiftVariableCase(),
                        required: required,
                        key: keyValidationContext,
                        value: valueValiationContext
                    )
                }
            }
        case .string(let type):
            requirements["max"] = type.max
            requirements["min"] = type.min
            if let pattern = type.pattern {
                requirements["pattern"] = "\"\(pattern.addingBackslashEncoding())\""
            }
        case .structure(let structure):
            guard !alreadyProcessed.contains(shape.name) else { return nil }
            var alreadyProcessed = alreadyProcessed
            alreadyProcessed.insert(shape.name)
            for member2 in structure.members {
                if self.generateValidationContext(
                    name: member2.key,
                    shape: member2.value.shape,
                    required: member2.value.required,
                    container: false,
                    alreadyProcessed: alreadyProcessed
                ) != nil {
                    return ValidationContext(name: name.toSwiftVariableCase(), shape: true, required: required)
                }
            }
        default:
            break
        }
        if requirements.count > 0 {
            return ValidationContext(name: name.toSwiftVariableCase(), required: required, reqs: requirements)
        }
        return nil
    }

    /// Generate the context for outputting a single AWSShape
    func generateStructureContext(_ shape: Shape, type: Shape.ShapeType.StructureType) -> StructureContext {
        var encodingContexts: [EncodingPropertiesContext] = []
        var memberContexts: [MemberContext] = []
        var codingKeyContexts: [CodingKeysContext] = []
        var awsShapeMemberContexts: [AWSShapeMemberContext] = []
        var validationContexts: [ValidationContext] = []
        var usedLocationPath: [String] = []
        var shapeProtocol: String
        var shapePayloadOptions: [String] = []

        if shape.usedInInput {
            shapeProtocol = "AWSEncodableShape"
            if shape.usedInOutput {
                shapeProtocol += " & AWSDecodableShape"
            }
        } else if shape.usedInOutput {
            shapeProtocol = "AWSDecodableShape"
        } else {
            preconditionFailure("AWSShape has to be used in either input or output")
        }

        if let payload = shape.payload {
            shapeProtocol += " & AWSShapeWithPayload"

            let member = type.members[payload]
            if case .payload = member?.shape.type {
                shapePayloadOptions.append("raw")
                if member?.streaming == true {
                    shapePayloadOptions.append("allowStreaming")
                    if shape.authtype == "v4-unsigned-body" {
                        shapePayloadOptions.append("allowChunkedStreaming")
                    }
                }
            }
        }

        let members = type.members.map { (key: $0.key, value: $0.value) }.sorted { $0.key.lowercased() < $1.key.lowercased() }
        for member in members {
            var memberContext = self.generateMemberContext(member.value, name: member.key, shape: shape, typeIsEnum: type.isEnum)

            // check for duplicates, this seems to be mainly caused by deprecated variables
            let locationPath = member.value.locationName ?? member.key
            if usedLocationPath.contains(locationPath) {
                memberContext.duplicate = true
            } else {
                usedLocationPath.append(locationPath)
            }

            memberContexts.append(memberContext)

            if let encodingContext = generateEncodingPropertyContext(member.value, name: member.key) {
                encodingContexts.append(encodingContext)
            }

            let awsShapeMemberContext = self.generateAWSShapeMemberContexts(
                member.value,
                name: member.key,
                shape: shape,
                isPropertyWrapper: memberContext.propertyWrapper != nil && shape.usedInInput
            )
            awsShapeMemberContexts += awsShapeMemberContext

            // CodingKey entry
            if let codingKeyContext = generateCodingKeyContext(member.value, name: member.key, shape: shape) {
                codingKeyContexts.append(codingKeyContext)
            }

            // only output validation for shapes used in inputs to service apis
            if shape.usedInInput {
                if let validationContext = generateValidationContext(name: member.key, shape: member.value.shape, required: member.value.required) {
                    validationContexts.append(validationContext)
                }
            }
        }

        return StructureContext(
            object: self.doesShapeHaveRecursiveOwnReference(shape, type: type) ? "class" : "struct",
            name: shape.swiftTypeName,
            shapeProtocol: shapeProtocol,
            payload: shape.payload?.toSwiftLabelCase(),
            payloadOptions: shapePayloadOptions.count > 0 ? shapePayloadOptions.map { ".\($0)" }.joined(separator: ", ") : nil,
            namespace: shape.xmlNamespace?.uri,
            isEncodable: shape.usedInInput,
            isDecodable: shape.usedInOutput,
            encoding: encodingContexts,
            members: memberContexts,
            awsShapeMembers: awsShapeMemberContexts,
            codingKeys: codingKeyContexts,
            validation: validationContexts,
            requiresDefaultValidation: validationContexts.count != memberContexts.count
        )
    }

    /// Generate the context for outputting all the AWSShape (enums and structures)
    func generateShapesContext() -> [String: Any] {
        var context: [String: Any] = [:]
        context["name"] = self.api.serviceName

        var shapeContexts: [[String: Any]] = []
        let shapes = self.api.shapes.values.sorted { $0.name < $1.name }
        for shape in shapes {
            if shape.usedInInput == false, shape.usedInOutput == false {
                continue
            }

            switch shape.type {
            case .enum(let enumType):
                var enumContext: [String: Any] = [:]
                enumContext["enum"] = self.generateEnumContext(shape, enumType: enumType)
                shapeContexts.append(enumContext)

            case .structure(let type):
                var structContext: [String: Any] = [:]
                if type.isEnum {
                    structContext["enumWithValues"] = self.generateStructureContext(shape, type: type)
                } else {
                    structContext["struct"] = self.generateStructureContext(shape, type: type)
                }
                shapeContexts.append(structContext)

            default:
                break
            }
        }
        context["shapes"] = shapeContexts
        return context
    }
}

// MARK: Extensions

/// extend Shape to be Hashable so we can store them in a Set<>
extension Shape: Hashable, Equatable {
    static func == (lhs: Shape, rhs: Shape) -> Bool {
        lhs.name == rhs.name
    }

    func hash(into hasher: inout Hasher) {
        self.name.hash(into: &hasher)
    }
}

extension API.Metadata.ServiceProtocol {
    /// return enum as a string to output in client
    var enumStringValue: String {
        switch self {
        case .restxml:
            return ".restxml"
        case .restjson:
            return ".restjson"
        case .json:
            return ".json"
        case .query:
            return ".query"
        case .ec2:
            return ".ec2"
        }
    }
}

extension Shape {
    /// return shape type as a string for output
    public var swiftTypeName: String {
        switch self.type {
        case .string:
            return "String"
        case .integer:
            return "Int"
        case .structure:
            return name.toSwiftClassCase()
        case .boolean:
            return "Bool"
        case .list(let list):
            return "[\(list.member.shape.swiftTypeName)]"
        case .map(let map):
            return "[\(map.key.shape.swiftTypeName): \(map.value.shape.swiftTypeName)]"
        case .long:
            return "Int64"
        case .double:
            return "Double"
        case .float:
            return "Float"
        case .blob:
            return "Data"
        case .payload:
            return "AWSPayload"
        case .timestamp:
            return "Date"
        case .enum:
            return name.toSwiftClassCase()
        case .stub:
            return name.toSwiftClassCase()
        }
    }

    /// return swift type name that would compile when referenced outside of service class. You need to prefix all shapes defined in the service class with the service name
    public func swiftTypeNameWithServiceNamePrefix(_ serviceName: String) -> String {
        switch self.type {
        case .structure(_), .enum:
            return "\(serviceName).\(name.toSwiftClassCase())"

        case .list(let list):
            return "[\(list.member.shape.swiftTypeNameWithServiceNamePrefix(serviceName))]"

        case .map(let map):
            return
                "[\(map.key.shape.swiftTypeNameWithServiceNamePrefix(serviceName)): \(map.value.shape.swiftTypeNameWithServiceNamePrefix(serviceName))]"

        default:
            return self.swiftTypeName
        }
    }
}

extension Shape.Location {
    /// return enum as a string to output in AWSMemberEncoding
    func enumStringValue(named: String) -> String {
        switch self {
        case .header, .headers:
            return ".header(locationName: \"\(named)\")"
        case .querystring:
            return ".querystring(locationName: \"\(named)\")"
        case .uri:
            return ".uri(locationName: \"\(named)\")"
        case .body:
            return ".body(locationName: \"\(named)\")"
        case .statusCode:
            return ".statusCode"
        }
    }
}

extension Shape.Member {
    /// flattemed lists can pass their member locationName up to the instance of list
    func getLocationName() -> String? {
        if case .list(let list) = self.shape.type, list.flattened == true, let locationNameInList = list.member.locationName {
            return locationNameInList
        }
        return locationName
    }
}<|MERGE_RESOLUTION|>--- conflicted
+++ resolved
@@ -416,15 +416,6 @@
             let tokenType = inputTokenMember.shape.swiftTypeNameWithServiceNamePrefix(self.api.serviceName)
 
             // process input tokens
-<<<<<<< HEAD
-            var processedInputTokens = inputTokens.map { token -> String in
-                return self.toKeyPath(token: token, type: inputStructure)
-            }
-
-            // process output tokens
-            let processedOutputTokens = outputTokens.map { token -> String in
-                return self.toKeyPath(token: token, type: outputStructure)
-=======
             var processedInputTokens = try inputTokens.map { (token) -> String in
                 return try self.toKeyPath(token: token, shape: inputShape, type: inputStructure).keyPath
             }
@@ -435,7 +426,6 @@
             }
             var moreResultsKey = try paginator.value.moreResults.map {
                 try self.toKeyPath(token: $0, shape: outputShape, type: outputStructure).keyPath
->>>>>>> ac0dbe12
             }
 
             // S3 uses moreResultKey, everything else uses inputToken
