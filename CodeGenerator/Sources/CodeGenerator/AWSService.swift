--- conflicted
+++ resolved
@@ -140,26 +140,15 @@
     }
 
     struct MemberContext {
-<<<<<<< HEAD
-        let variable : String
-        let locationPath : String
-        let parameter : String
-        let required : Bool
-        let `default` : String?
-        let propertyWrapper: String?
-        let type : String
-        let comment : [String.SubSequence]
-        var duplicate : Bool
-=======
         let variable: String
         let locationPath: String
         let parameter: String
         let required: Bool
         let `default`: String?
+        let propertyWrapper: String?
         let type: String
         let comment: [String.SubSequence]
         var duplicate: Bool
->>>>>>> 7bf690ed
     }
 
     struct AWSShapeMemberContext {
@@ -708,12 +697,8 @@
 
     /// Generate the context for outputting a single AWSShape
     func generateStructureContext(_ shape: Shape, type: Shape.ShapeType.StructureType) -> StructureContext {
-<<<<<<< HEAD
         var encodingContexts: [EncodingPropertiesContext] = []
-        var memberContexts : [MemberContext] = []
-=======
         var memberContexts: [MemberContext] = []
->>>>>>> 7bf690ed
         var codingKeyContexts: [CodingKeysContext] = []
         var awsShapeMemberContexts: [AWSShapeMemberContext] = []
         var validationContexts: [ValidationContext] = []
@@ -818,10 +803,6 @@
         context["shapes"] = shapeContexts
         return context
     }
-<<<<<<< HEAD
-=======
-
->>>>>>> 7bf690ed
 }
 
 //MARK: Extensions
