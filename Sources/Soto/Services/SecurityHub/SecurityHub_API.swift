--- conflicted
+++ resolved
@@ -67,17 +67,10 @@
         return self.client.execute(operation: "AcceptAdministratorInvitation", path: "/administrator", httpMethod: .POST, serviceConfig: self.config, input: input, context: context, on: eventLoop)
     }
 
-<<<<<<< HEAD
-    /// This method is deprecated. Instead, use AcceptAdministratorInvitation. Accepts the invitation to be a member account and be monitored by the Security Hub administrator account that the invitation was sent from. This operation is only used by member accounts that are not added through Organizations. When the member account accepts the invitation, permission is granted to the administrator account to view findings generated in the member account.
+    /// This method is deprecated. Instead, use AcceptAdministratorInvitation. The Security Hub console continues to use AcceptInvitation. It will eventually change to use AcceptAdministratorInvitation. Any IAM policies that specifically control access to this function must continue to use AcceptInvitation. You should also add AcceptAdministratorInvitation to your policies to ensure that the correct permissions are in place after the console begins to use AcceptAdministratorInvitation. Accepts the invitation to be a member account and be monitored by the Security Hub administrator account that the invitation was sent from. This operation is only used by member accounts that are not added through Organizations. When the member account accepts the invitation, permission is granted to the administrator account to view findings generated in the member account.
     @available(*, deprecated, message:"This API has been deprecated, use AcceptAdministratorInvitation API instead.")
     public func acceptInvitation(_ input: AcceptInvitationRequest, context: LoggingContext, on eventLoop: EventLoop? = nil) -> EventLoopFuture<AcceptInvitationResponse> {
         return self.client.execute(operation: "AcceptInvitation", path: "/master", httpMethod: .POST, serviceConfig: self.config, input: input, context: context, on: eventLoop)
-=======
-    /// This method is deprecated. Instead, use AcceptAdministratorInvitation. The Security Hub console continues to use AcceptInvitation. It will eventually change to use AcceptAdministratorInvitation. Any IAM policies that specifically control access to this function must continue to use AcceptInvitation. You should also add AcceptAdministratorInvitation to your policies to ensure that the correct permissions are in place after the console begins to use AcceptAdministratorInvitation. Accepts the invitation to be a member account and be monitored by the Security Hub administrator account that the invitation was sent from. This operation is only used by member accounts that are not added through Organizations. When the member account accepts the invitation, permission is granted to the administrator account to view findings generated in the member account.
-    @available(*, deprecated, message: "This API has been deprecated, use AcceptAdministratorInvitation API instead.")
-    public func acceptInvitation(_ input: AcceptInvitationRequest, logger: Logger = AWSClient.loggingDisabled, on eventLoop: EventLoop? = nil) -> EventLoopFuture<AcceptInvitationResponse> {
-        return self.client.execute(operation: "AcceptInvitation", path: "/master", httpMethod: .POST, serviceConfig: self.config, input: input, logger: logger, on: eventLoop)
->>>>>>> ac0dbe12
     }
 
     /// Disables the standards specified by the provided StandardsSubscriptionArns. For more information, see Security Standards section of the AWS Security Hub User Guide.
@@ -190,17 +183,10 @@
         return self.client.execute(operation: "DisassociateFromAdministratorAccount", path: "/administrator/disassociate", httpMethod: .POST, serviceConfig: self.config, input: input, context: context, on: eventLoop)
     }
 
-<<<<<<< HEAD
-    /// This method is deprecated. Instead, use DisassociateFromAdministratorAccount. Disassociates the current Security Hub member account from the associated administrator account. This operation is only used by accounts that are not part of an organization. For organization accounts, only the administrator account can disassociate a member account.
+    /// This method is deprecated. Instead, use DisassociateFromAdministratorAccount. The Security Hub console continues to use DisassociateFromMasterAccount. It will eventually change to use DisassociateFromAdministratorAccount. Any IAM policies that specifically control access to this function must continue to use DisassociateFromMasterAccount. You should also add DisassociateFromAdministratorAccount to your policies to ensure that the correct permissions are in place after the console begins to use DisassociateFromAdministratorAccount. Disassociates the current Security Hub member account from the associated administrator account. This operation is only used by accounts that are not part of an organization. For organization accounts, only the administrator account can disassociate a member account.
     @available(*, deprecated, message:"This API has been deprecated, use DisassociateFromAdministratorAccount API instead.")
     public func disassociateFromMasterAccount(_ input: DisassociateFromMasterAccountRequest, context: LoggingContext, on eventLoop: EventLoop? = nil) -> EventLoopFuture<DisassociateFromMasterAccountResponse> {
         return self.client.execute(operation: "DisassociateFromMasterAccount", path: "/master/disassociate", httpMethod: .POST, serviceConfig: self.config, input: input, context: context, on: eventLoop)
-=======
-    /// This method is deprecated. Instead, use DisassociateFromAdministratorAccount. The Security Hub console continues to use DisassociateFromMasterAccount. It will eventually change to use DisassociateFromAdministratorAccount. Any IAM policies that specifically control access to this function must continue to use DisassociateFromMasterAccount. You should also add DisassociateFromAdministratorAccount to your policies to ensure that the correct permissions are in place after the console begins to use DisassociateFromAdministratorAccount. Disassociates the current Security Hub member account from the associated administrator account. This operation is only used by accounts that are not part of an organization. For organization accounts, only the administrator account can disassociate a member account.
-    @available(*, deprecated, message: "This API has been deprecated, use DisassociateFromAdministratorAccount API instead.")
-    public func disassociateFromMasterAccount(_ input: DisassociateFromMasterAccountRequest, logger: Logger = AWSClient.loggingDisabled, on eventLoop: EventLoop? = nil) -> EventLoopFuture<DisassociateFromMasterAccountResponse> {
-        return self.client.execute(operation: "DisassociateFromMasterAccount", path: "/master/disassociate", httpMethod: .POST, serviceConfig: self.config, input: input, logger: logger, on: eventLoop)
->>>>>>> ac0dbe12
     }
 
     /// Disassociates the specified member accounts from the associated administrator account. Can be used to disassociate both accounts that are managed using Organizations and accounts that were invited manually.
@@ -253,17 +239,10 @@
         return self.client.execute(operation: "GetInvitationsCount", path: "/invitations/count", httpMethod: .GET, serviceConfig: self.config, input: input, context: context, on: eventLoop)
     }
 
-<<<<<<< HEAD
-    /// This method is deprecated. Instead, use GetAdministratorAccount. Provides the details for the Security Hub administrator account for the current member account. Can be used by both member accounts that are managed using Organizations and accounts that were invited manually.
+    /// This method is deprecated. Instead, use GetAdministratorAccount. The Security Hub console continues to use GetMasterAccount. It will eventually change to use GetAdministratorAccount. Any IAM policies that specifically control access to this function must continue to use GetMasterAccount. You should also add GetAdministratorAccount to your policies to ensure that the correct permissions are in place after the console begins to use GetAdministratorAccount. Provides the details for the Security Hub administrator account for the current member account. Can be used by both member accounts that are managed using Organizations and accounts that were invited manually.
     @available(*, deprecated, message:"This API has been deprecated, use GetAdministratorAccount API instead.")
     public func getMasterAccount(_ input: GetMasterAccountRequest, context: LoggingContext, on eventLoop: EventLoop? = nil) -> EventLoopFuture<GetMasterAccountResponse> {
         return self.client.execute(operation: "GetMasterAccount", path: "/master", httpMethod: .GET, serviceConfig: self.config, input: input, context: context, on: eventLoop)
-=======
-    /// This method is deprecated. Instead, use GetAdministratorAccount. The Security Hub console continues to use GetMasterAccount. It will eventually change to use GetAdministratorAccount. Any IAM policies that specifically control access to this function must continue to use GetMasterAccount. You should also add GetAdministratorAccount to your policies to ensure that the correct permissions are in place after the console begins to use GetAdministratorAccount. Provides the details for the Security Hub administrator account for the current member account. Can be used by both member accounts that are managed using Organizations and accounts that were invited manually.
-    @available(*, deprecated, message: "This API has been deprecated, use GetAdministratorAccount API instead.")
-    public func getMasterAccount(_ input: GetMasterAccountRequest, logger: Logger = AWSClient.loggingDisabled, on eventLoop: EventLoop? = nil) -> EventLoopFuture<GetMasterAccountResponse> {
-        return self.client.execute(operation: "GetMasterAccount", path: "/master", httpMethod: .GET, serviceConfig: self.config, input: input, logger: logger, on: eventLoop)
->>>>>>> ac0dbe12
     }
 
     /// Returns the details for the Security Hub member accounts for the specified account IDs. An administrator account can be either the delegated Security Hub administrator account for an organization or an administrator account that enabled Security Hub manually. The results include both member accounts that are managed using Organizations and accounts that were invited manually.
