--- conflicted
+++ resolved
@@ -27,11 +27,7 @@
     /// Parameters:
     ///   - input: Input for request
     ///   - initialValue: The value to use as the initial accumulating value. `initialValue` is passed to `onPage` the first time it is called.
-<<<<<<< HEAD
-    ///   - context: LoggingContext used for instrumentation
-=======
-    ///   - logger: Logger used for logging output
->>>>>>> ac0dbe12
+    ///   - context: LoggingContext used for instrumentation
     ///   - eventLoop: EventLoop to run this process on
     ///   - onPage: closure called with each paginated response. It combines an accumulating result with the contents of response. This combined result is then returned
     ///         along with a boolean indicating if the paginate operation should continue.
@@ -58,11 +54,7 @@
     ///
     /// - Parameters:
     ///   - input: Input for request
-<<<<<<< HEAD
-    ///   - context: LoggingContext used for instrumentation
-=======
-    ///   - logger: Logger used for logging output
->>>>>>> ac0dbe12
+    ///   - context: LoggingContext used for instrumentation
     ///   - eventLoop: EventLoop to run this process on
     ///   - onPage: closure called with each block of entries. Returns boolean indicating whether we should continue.
     public func listBotAliasesPaginator(
@@ -90,11 +82,7 @@
     /// Parameters:
     ///   - input: Input for request
     ///   - initialValue: The value to use as the initial accumulating value. `initialValue` is passed to `onPage` the first time it is called.
-<<<<<<< HEAD
-    ///   - context: LoggingContext used for instrumentation
-=======
-    ///   - logger: Logger used for logging output
->>>>>>> ac0dbe12
+    ///   - context: LoggingContext used for instrumentation
     ///   - eventLoop: EventLoop to run this process on
     ///   - onPage: closure called with each paginated response. It combines an accumulating result with the contents of response. This combined result is then returned
     ///         along with a boolean indicating if the paginate operation should continue.
@@ -121,11 +109,7 @@
     ///
     /// - Parameters:
     ///   - input: Input for request
-<<<<<<< HEAD
-    ///   - context: LoggingContext used for instrumentation
-=======
-    ///   - logger: Logger used for logging output
->>>>>>> ac0dbe12
+    ///   - context: LoggingContext used for instrumentation
     ///   - eventLoop: EventLoop to run this process on
     ///   - onPage: closure called with each block of entries. Returns boolean indicating whether we should continue.
     public func listBotLocalesPaginator(
@@ -153,11 +137,7 @@
     /// Parameters:
     ///   - input: Input for request
     ///   - initialValue: The value to use as the initial accumulating value. `initialValue` is passed to `onPage` the first time it is called.
-<<<<<<< HEAD
-    ///   - context: LoggingContext used for instrumentation
-=======
-    ///   - logger: Logger used for logging output
->>>>>>> ac0dbe12
+    ///   - context: LoggingContext used for instrumentation
     ///   - eventLoop: EventLoop to run this process on
     ///   - onPage: closure called with each paginated response. It combines an accumulating result with the contents of response. This combined result is then returned
     ///         along with a boolean indicating if the paginate operation should continue.
@@ -184,11 +164,7 @@
     ///
     /// - Parameters:
     ///   - input: Input for request
-<<<<<<< HEAD
-    ///   - context: LoggingContext used for instrumentation
-=======
-    ///   - logger: Logger used for logging output
->>>>>>> ac0dbe12
+    ///   - context: LoggingContext used for instrumentation
     ///   - eventLoop: EventLoop to run this process on
     ///   - onPage: closure called with each block of entries. Returns boolean indicating whether we should continue.
     public func listBotVersionsPaginator(
@@ -216,11 +192,7 @@
     /// Parameters:
     ///   - input: Input for request
     ///   - initialValue: The value to use as the initial accumulating value. `initialValue` is passed to `onPage` the first time it is called.
-<<<<<<< HEAD
-    ///   - context: LoggingContext used for instrumentation
-=======
-    ///   - logger: Logger used for logging output
->>>>>>> ac0dbe12
+    ///   - context: LoggingContext used for instrumentation
     ///   - eventLoop: EventLoop to run this process on
     ///   - onPage: closure called with each paginated response. It combines an accumulating result with the contents of response. This combined result is then returned
     ///         along with a boolean indicating if the paginate operation should continue.
@@ -247,11 +219,7 @@
     ///
     /// - Parameters:
     ///   - input: Input for request
-<<<<<<< HEAD
-    ///   - context: LoggingContext used for instrumentation
-=======
-    ///   - logger: Logger used for logging output
->>>>>>> ac0dbe12
+    ///   - context: LoggingContext used for instrumentation
     ///   - eventLoop: EventLoop to run this process on
     ///   - onPage: closure called with each block of entries. Returns boolean indicating whether we should continue.
     public func listBotsPaginator(
@@ -279,11 +247,7 @@
     /// Parameters:
     ///   - input: Input for request
     ///   - initialValue: The value to use as the initial accumulating value. `initialValue` is passed to `onPage` the first time it is called.
-<<<<<<< HEAD
-    ///   - context: LoggingContext used for instrumentation
-=======
-    ///   - logger: Logger used for logging output
->>>>>>> ac0dbe12
+    ///   - context: LoggingContext used for instrumentation
     ///   - eventLoop: EventLoop to run this process on
     ///   - onPage: closure called with each paginated response. It combines an accumulating result with the contents of response. This combined result is then returned
     ///         along with a boolean indicating if the paginate operation should continue.
@@ -310,11 +274,7 @@
     ///
     /// - Parameters:
     ///   - input: Input for request
-<<<<<<< HEAD
-    ///   - context: LoggingContext used for instrumentation
-=======
-    ///   - logger: Logger used for logging output
->>>>>>> ac0dbe12
+    ///   - context: LoggingContext used for instrumentation
     ///   - eventLoop: EventLoop to run this process on
     ///   - onPage: closure called with each block of entries. Returns boolean indicating whether we should continue.
     public func listBuiltInIntentsPaginator(
@@ -342,11 +302,7 @@
     /// Parameters:
     ///   - input: Input for request
     ///   - initialValue: The value to use as the initial accumulating value. `initialValue` is passed to `onPage` the first time it is called.
-<<<<<<< HEAD
-    ///   - context: LoggingContext used for instrumentation
-=======
-    ///   - logger: Logger used for logging output
->>>>>>> ac0dbe12
+    ///   - context: LoggingContext used for instrumentation
     ///   - eventLoop: EventLoop to run this process on
     ///   - onPage: closure called with each paginated response. It combines an accumulating result with the contents of response. This combined result is then returned
     ///         along with a boolean indicating if the paginate operation should continue.
@@ -373,11 +329,7 @@
     ///
     /// - Parameters:
     ///   - input: Input for request
-<<<<<<< HEAD
-    ///   - context: LoggingContext used for instrumentation
-=======
-    ///   - logger: Logger used for logging output
->>>>>>> ac0dbe12
+    ///   - context: LoggingContext used for instrumentation
     ///   - eventLoop: EventLoop to run this process on
     ///   - onPage: closure called with each block of entries. Returns boolean indicating whether we should continue.
     public func listBuiltInSlotTypesPaginator(
@@ -405,14 +357,14 @@
     /// Parameters:
     ///   - input: Input for request
     ///   - initialValue: The value to use as the initial accumulating value. `initialValue` is passed to `onPage` the first time it is called.
-    ///   - logger: Logger used for logging output
+    ///   - context: LoggingContext used for instrumentation
     ///   - eventLoop: EventLoop to run this process on
     ///   - onPage: closure called with each paginated response. It combines an accumulating result with the contents of response. This combined result is then returned
     ///         along with a boolean indicating if the paginate operation should continue.
     public func listExportsPaginator<Result>(
         _ input: ListExportsRequest,
         _ initialValue: Result,
-        logger: Logger = AWSClient.loggingDisabled,
+        context: LoggingContext,
         on eventLoop: EventLoop? = nil,
         onPage: @escaping (Result, ListExportsResponse, EventLoop) -> EventLoopFuture<(Bool, Result)>
     ) -> EventLoopFuture<Result> {
@@ -422,21 +374,22 @@
             command: listExports,
             inputKey: \ListExportsRequest.nextToken,
             outputKey: \ListExportsResponse.nextToken,
-            on: eventLoop,
-            onPage: onPage
-        )
-    }
-
-    /// Provide paginated results to closure `onPage`.
-    ///
-    /// - Parameters:
-    ///   - input: Input for request
-    ///   - logger: Logger used for logging output
+            context: context,
+            on: eventLoop,
+            onPage: onPage
+        )
+    }
+
+    /// Provide paginated results to closure `onPage`.
+    ///
+    /// - Parameters:
+    ///   - input: Input for request
+    ///   - context: LoggingContext used for instrumentation
     ///   - eventLoop: EventLoop to run this process on
     ///   - onPage: closure called with each block of entries. Returns boolean indicating whether we should continue.
     public func listExportsPaginator(
         _ input: ListExportsRequest,
-        logger: Logger = AWSClient.loggingDisabled,
+        context: LoggingContext,
         on eventLoop: EventLoop? = nil,
         onPage: @escaping (ListExportsResponse, EventLoop) -> EventLoopFuture<Bool>
     ) -> EventLoopFuture<Void> {
@@ -445,6 +398,7 @@
             command: listExports,
             inputKey: \ListExportsRequest.nextToken,
             outputKey: \ListExportsResponse.nextToken,
+            context: context,
             on: eventLoop,
             onPage: onPage
         )
@@ -458,14 +412,14 @@
     /// Parameters:
     ///   - input: Input for request
     ///   - initialValue: The value to use as the initial accumulating value. `initialValue` is passed to `onPage` the first time it is called.
-    ///   - logger: Logger used for logging output
+    ///   - context: LoggingContext used for instrumentation
     ///   - eventLoop: EventLoop to run this process on
     ///   - onPage: closure called with each paginated response. It combines an accumulating result with the contents of response. This combined result is then returned
     ///         along with a boolean indicating if the paginate operation should continue.
     public func listImportsPaginator<Result>(
         _ input: ListImportsRequest,
         _ initialValue: Result,
-        logger: Logger = AWSClient.loggingDisabled,
+        context: LoggingContext,
         on eventLoop: EventLoop? = nil,
         onPage: @escaping (Result, ListImportsResponse, EventLoop) -> EventLoopFuture<(Bool, Result)>
     ) -> EventLoopFuture<Result> {
@@ -475,21 +429,22 @@
             command: listImports,
             inputKey: \ListImportsRequest.nextToken,
             outputKey: \ListImportsResponse.nextToken,
-            on: eventLoop,
-            onPage: onPage
-        )
-    }
-
-    /// Provide paginated results to closure `onPage`.
-    ///
-    /// - Parameters:
-    ///   - input: Input for request
-    ///   - logger: Logger used for logging output
+            context: context,
+            on: eventLoop,
+            onPage: onPage
+        )
+    }
+
+    /// Provide paginated results to closure `onPage`.
+    ///
+    /// - Parameters:
+    ///   - input: Input for request
+    ///   - context: LoggingContext used for instrumentation
     ///   - eventLoop: EventLoop to run this process on
     ///   - onPage: closure called with each block of entries. Returns boolean indicating whether we should continue.
     public func listImportsPaginator(
         _ input: ListImportsRequest,
-        logger: Logger = AWSClient.loggingDisabled,
+        context: LoggingContext,
         on eventLoop: EventLoop? = nil,
         onPage: @escaping (ListImportsResponse, EventLoop) -> EventLoopFuture<Bool>
     ) -> EventLoopFuture<Void> {
@@ -498,6 +453,7 @@
             command: listImports,
             inputKey: \ListImportsRequest.nextToken,
             outputKey: \ListImportsResponse.nextToken,
+            context: context,
             on: eventLoop,
             onPage: onPage
         )
@@ -511,11 +467,7 @@
     /// Parameters:
     ///   - input: Input for request
     ///   - initialValue: The value to use as the initial accumulating value. `initialValue` is passed to `onPage` the first time it is called.
-<<<<<<< HEAD
-    ///   - context: LoggingContext used for instrumentation
-=======
-    ///   - logger: Logger used for logging output
->>>>>>> ac0dbe12
+    ///   - context: LoggingContext used for instrumentation
     ///   - eventLoop: EventLoop to run this process on
     ///   - onPage: closure called with each paginated response. It combines an accumulating result with the contents of response. This combined result is then returned
     ///         along with a boolean indicating if the paginate operation should continue.
@@ -542,11 +494,7 @@
     ///
     /// - Parameters:
     ///   - input: Input for request
-<<<<<<< HEAD
-    ///   - context: LoggingContext used for instrumentation
-=======
-    ///   - logger: Logger used for logging output
->>>>>>> ac0dbe12
+    ///   - context: LoggingContext used for instrumentation
     ///   - eventLoop: EventLoop to run this process on
     ///   - onPage: closure called with each block of entries. Returns boolean indicating whether we should continue.
     public func listIntentsPaginator(
@@ -574,11 +522,7 @@
     /// Parameters:
     ///   - input: Input for request
     ///   - initialValue: The value to use as the initial accumulating value. `initialValue` is passed to `onPage` the first time it is called.
-<<<<<<< HEAD
-    ///   - context: LoggingContext used for instrumentation
-=======
-    ///   - logger: Logger used for logging output
->>>>>>> ac0dbe12
+    ///   - context: LoggingContext used for instrumentation
     ///   - eventLoop: EventLoop to run this process on
     ///   - onPage: closure called with each paginated response. It combines an accumulating result with the contents of response. This combined result is then returned
     ///         along with a boolean indicating if the paginate operation should continue.
@@ -605,11 +549,7 @@
     ///
     /// - Parameters:
     ///   - input: Input for request
-<<<<<<< HEAD
-    ///   - context: LoggingContext used for instrumentation
-=======
-    ///   - logger: Logger used for logging output
->>>>>>> ac0dbe12
+    ///   - context: LoggingContext used for instrumentation
     ///   - eventLoop: EventLoop to run this process on
     ///   - onPage: closure called with each block of entries. Returns boolean indicating whether we should continue.
     public func listSlotTypesPaginator(
@@ -637,11 +577,7 @@
     /// Parameters:
     ///   - input: Input for request
     ///   - initialValue: The value to use as the initial accumulating value. `initialValue` is passed to `onPage` the first time it is called.
-<<<<<<< HEAD
-    ///   - context: LoggingContext used for instrumentation
-=======
-    ///   - logger: Logger used for logging output
->>>>>>> ac0dbe12
+    ///   - context: LoggingContext used for instrumentation
     ///   - eventLoop: EventLoop to run this process on
     ///   - onPage: closure called with each paginated response. It combines an accumulating result with the contents of response. This combined result is then returned
     ///         along with a boolean indicating if the paginate operation should continue.
@@ -668,11 +604,7 @@
     ///
     /// - Parameters:
     ///   - input: Input for request
-<<<<<<< HEAD
-    ///   - context: LoggingContext used for instrumentation
-=======
-    ///   - logger: Logger used for logging output
->>>>>>> ac0dbe12
+    ///   - context: LoggingContext used for instrumentation
     ///   - eventLoop: EventLoop to run this process on
     ///   - onPage: closure called with each block of entries. Returns boolean indicating whether we should continue.
     public func listSlotsPaginator(
