--- conflicted
+++ resolved
@@ -92,15 +92,9 @@
         return self.client.execute(operation: "DescribeInsight", path: "/insights/{Id}", httpMethod: .GET, serviceConfig: self.config, input: input, context: context, on: eventLoop)
     }
 
-<<<<<<< HEAD
-    ///  Returns the number of open proactive insights, open reactive insights, and the Mean Time to Recover (MTTR) for all closed insights in resource collections in your account. You specify the type of AWS resources collection. The one type of AWS resource collection supported is AWS CloudFormation stacks. DevOps Guru can be configured to analyze only the AWS resources that are defined in the stacks.
+    ///  Returns the number of open proactive insights, open reactive insights, and the Mean Time to Recover (MTTR) for all closed insights in resource collections in your account. You specify the type of AWS resources collection. The one type of AWS resource collection supported is AWS CloudFormation stacks. DevOps Guru can be configured to analyze only the AWS resources that are defined in the stacks. You can specify up to 500 AWS CloudFormation stacks.
     public func describeResourceCollectionHealth(_ input: DescribeResourceCollectionHealthRequest, context: LoggingContext, on eventLoop: EventLoop? = nil) -> EventLoopFuture<DescribeResourceCollectionHealthResponse> {
         return self.client.execute(operation: "DescribeResourceCollectionHealth", path: "/accounts/health/resource-collection/{ResourceCollectionType}", httpMethod: .GET, serviceConfig: self.config, input: input, context: context, on: eventLoop)
-=======
-    ///  Returns the number of open proactive insights, open reactive insights, and the Mean Time to Recover (MTTR) for all closed insights in resource collections in your account. You specify the type of AWS resources collection. The one type of AWS resource collection supported is AWS CloudFormation stacks. DevOps Guru can be configured to analyze only the AWS resources that are defined in the stacks. You can specify up to 500 AWS CloudFormation stacks.
-    public func describeResourceCollectionHealth(_ input: DescribeResourceCollectionHealthRequest, logger: Logger = AWSClient.loggingDisabled, on eventLoop: EventLoop? = nil) -> EventLoopFuture<DescribeResourceCollectionHealthResponse> {
-        return self.client.execute(operation: "DescribeResourceCollectionHealth", path: "/accounts/health/resource-collection/{ResourceCollectionType}", httpMethod: .GET, serviceConfig: self.config, input: input, logger: logger, on: eventLoop)
->>>>>>> ac0dbe12
     }
 
     ///  Returns the integration status of services that are integrated with DevOps Guru. The one service that can be integrated with DevOps Guru is AWS Systems Manager, which can be used to create an OpsItem for each generated insight.
@@ -108,20 +102,14 @@
         return self.client.execute(operation: "DescribeServiceIntegration", path: "/service-integrations", httpMethod: .GET, serviceConfig: self.config, input: input, context: context, on: eventLoop)
     }
 
-<<<<<<< HEAD
-    ///  Returns lists AWS resources that are of the specified resource collection type. The one type of AWS resource collection supported is AWS CloudFormation stacks. DevOps Guru can be configured to analyze only the AWS resources that are defined in the stacks.
-    public func getResourceCollection(_ input: GetResourceCollectionRequest, context: LoggingContext, on eventLoop: EventLoop? = nil) -> EventLoopFuture<GetResourceCollectionResponse> {
-        return self.client.execute(operation: "GetResourceCollection", path: "/resource-collections/{ResourceCollectionType}", httpMethod: .GET, serviceConfig: self.config, input: input, context: context, on: eventLoop)
-=======
     /// Returns an estimate of the monthly cost for DevOps Guru to analyze your AWS resources. For more information, see Estimate your Amazon DevOps Guru costs and Amazon DevOps Guru pricing.
-    public func getCostEstimation(_ input: GetCostEstimationRequest, logger: Logger = AWSClient.loggingDisabled, on eventLoop: EventLoop? = nil) -> EventLoopFuture<GetCostEstimationResponse> {
-        return self.client.execute(operation: "GetCostEstimation", path: "/cost-estimation", httpMethod: .GET, serviceConfig: self.config, input: input, logger: logger, on: eventLoop)
+    public func getCostEstimation(_ input: GetCostEstimationRequest, context: LoggingContext, on eventLoop: EventLoop? = nil) -> EventLoopFuture<GetCostEstimationResponse> {
+        return self.client.execute(operation: "GetCostEstimation", path: "/cost-estimation", httpMethod: .GET, serviceConfig: self.config, input: input, context: context, on: eventLoop)
     }
 
     ///  Returns lists AWS resources that are of the specified resource collection type. The one type of AWS resource collection supported is AWS CloudFormation stacks. DevOps Guru can be configured to analyze only the AWS resources that are defined in the stacks. You can specify up to 500 AWS CloudFormation stacks.
-    public func getResourceCollection(_ input: GetResourceCollectionRequest, logger: Logger = AWSClient.loggingDisabled, on eventLoop: EventLoop? = nil) -> EventLoopFuture<GetResourceCollectionResponse> {
-        return self.client.execute(operation: "GetResourceCollection", path: "/resource-collections/{ResourceCollectionType}", httpMethod: .GET, serviceConfig: self.config, input: input, logger: logger, on: eventLoop)
->>>>>>> ac0dbe12
+    public func getResourceCollection(_ input: GetResourceCollectionRequest, context: LoggingContext, on eventLoop: EventLoop? = nil) -> EventLoopFuture<GetResourceCollectionResponse> {
+        return self.client.execute(operation: "GetResourceCollection", path: "/resource-collections/{ResourceCollectionType}", httpMethod: .GET, serviceConfig: self.config, input: input, context: context, on: eventLoop)
     }
 
     ///  Returns a list of the anomalies that belong to an insight that you specify using its ID.
@@ -164,20 +152,14 @@
         return self.client.execute(operation: "SearchInsights", path: "/insights/search", httpMethod: .POST, serviceConfig: self.config, input: input, context: context, on: eventLoop)
     }
 
-<<<<<<< HEAD
-    ///  Updates the collection of resources that DevOps Guru analyzes. The one type of AWS resource collection supported is AWS CloudFormation stacks. DevOps Guru can be configured to analyze only the AWS resources that are defined in the stacks. This method also creates the IAM role required for you to use DevOps Guru.
-    public func updateResourceCollection(_ input: UpdateResourceCollectionRequest, context: LoggingContext, on eventLoop: EventLoop? = nil) -> EventLoopFuture<UpdateResourceCollectionResponse> {
-        return self.client.execute(operation: "UpdateResourceCollection", path: "/resource-collections", httpMethod: .PUT, serviceConfig: self.config, input: input, context: context, on: eventLoop)
-=======
     /// Starts the creation of an estimate of the monthly cost to analyze your AWS resources.
-    public func startCostEstimation(_ input: StartCostEstimationRequest, logger: Logger = AWSClient.loggingDisabled, on eventLoop: EventLoop? = nil) -> EventLoopFuture<StartCostEstimationResponse> {
-        return self.client.execute(operation: "StartCostEstimation", path: "/cost-estimation", httpMethod: .PUT, serviceConfig: self.config, input: input, logger: logger, on: eventLoop)
+    public func startCostEstimation(_ input: StartCostEstimationRequest, context: LoggingContext, on eventLoop: EventLoop? = nil) -> EventLoopFuture<StartCostEstimationResponse> {
+        return self.client.execute(operation: "StartCostEstimation", path: "/cost-estimation", httpMethod: .PUT, serviceConfig: self.config, input: input, context: context, on: eventLoop)
     }
 
     ///  Updates the collection of resources that DevOps Guru analyzes. The one type of AWS resource collection supported is AWS CloudFormation stacks. DevOps Guru can be configured to analyze only the AWS resources that are defined in the stacks. You can specify up to 500 AWS CloudFormation stacks. This method also creates the IAM role required for you to use DevOps Guru.
-    public func updateResourceCollection(_ input: UpdateResourceCollectionRequest, logger: Logger = AWSClient.loggingDisabled, on eventLoop: EventLoop? = nil) -> EventLoopFuture<UpdateResourceCollectionResponse> {
-        return self.client.execute(operation: "UpdateResourceCollection", path: "/resource-collections", httpMethod: .PUT, serviceConfig: self.config, input: input, logger: logger, on: eventLoop)
->>>>>>> ac0dbe12
+    public func updateResourceCollection(_ input: UpdateResourceCollectionRequest, context: LoggingContext, on eventLoop: EventLoop? = nil) -> EventLoopFuture<UpdateResourceCollectionResponse> {
+        return self.client.execute(operation: "UpdateResourceCollection", path: "/resource-collections", httpMethod: .PUT, serviceConfig: self.config, input: input, context: context, on: eventLoop)
     }
 
     ///  Enables or disables integration with a service that can be integrated with DevOps Guru. The one service that can be integrated with DevOps Guru is AWS Systems Manager, which can be used to create an OpsItem for each generated insight.
