//===----------------------------------------------------------------------===//
//
// This source file is part of the Soto for AWS open source project
//
// Copyright (c) 2017-2021 the Soto project authors
// Licensed under Apache License v2.0
//
// See LICENSE.txt for license information
// See CONTRIBUTORS.txt for the list of Soto project authors
//
// SPDX-License-Identifier: Apache-2.0
//
//===----------------------------------------------------------------------===//

// THIS FILE IS AUTOMATICALLY GENERATED by https://github.com/soto-project/soto/tree/main/CodeGenerator. DO NOT EDIT.

import SotoCore

// MARK: Paginators

extension Imagebuilder {
    ///   Returns the list of component build versions for the specified semantic version.
    ///
    /// Provide paginated results to closure `onPage` for it to combine them into one result.
    /// This works in a similar manner to `Array.reduce<Result>(_:_:) -> Result`.
    ///
    /// Parameters:
    ///   - input: Input for request
    ///   - initialValue: The value to use as the initial accumulating value. `initialValue` is passed to `onPage` the first time it is called.
<<<<<<< HEAD
    ///   - context: LoggingContext used for instrumentation
=======
    ///   - logger: Logger used for logging output
>>>>>>> ac0dbe12
    ///   - eventLoop: EventLoop to run this process on
    ///   - onPage: closure called with each paginated response. It combines an accumulating result with the contents of response. This combined result is then returned
    ///         along with a boolean indicating if the paginate operation should continue.
    public func listComponentBuildVersionsPaginator<Result>(
        _ input: ListComponentBuildVersionsRequest,
        _ initialValue: Result,
        context: LoggingContext,
        on eventLoop: EventLoop? = nil,
        onPage: @escaping (Result, ListComponentBuildVersionsResponse, EventLoop) -> EventLoopFuture<(Bool, Result)>
    ) -> EventLoopFuture<Result> {
        return client.paginate(
            input: input,
            initialValue: initialValue,
            command: listComponentBuildVersions,
            inputKey: \ListComponentBuildVersionsRequest.nextToken,
            outputKey: \ListComponentBuildVersionsResponse.nextToken,
            context: context,
            on: eventLoop,
            onPage: onPage
        )
    }

    /// Provide paginated results to closure `onPage`.
    ///
    /// - Parameters:
    ///   - input: Input for request
<<<<<<< HEAD
    ///   - context: LoggingContext used for instrumentation
=======
    ///   - logger: Logger used for logging output
>>>>>>> ac0dbe12
    ///   - eventLoop: EventLoop to run this process on
    ///   - onPage: closure called with each block of entries. Returns boolean indicating whether we should continue.
    public func listComponentBuildVersionsPaginator(
        _ input: ListComponentBuildVersionsRequest,
        context: LoggingContext,
        on eventLoop: EventLoop? = nil,
        onPage: @escaping (ListComponentBuildVersionsResponse, EventLoop) -> EventLoopFuture<Bool>
    ) -> EventLoopFuture<Void> {
        return client.paginate(
            input: input,
            command: listComponentBuildVersions,
            inputKey: \ListComponentBuildVersionsRequest.nextToken,
            outputKey: \ListComponentBuildVersionsResponse.nextToken,
            context: context,
            on: eventLoop,
            onPage: onPage
        )
    }

    ///  Returns the list of component build versions for the specified semantic version.
    ///
    /// Provide paginated results to closure `onPage` for it to combine them into one result.
    /// This works in a similar manner to `Array.reduce<Result>(_:_:) -> Result`.
    ///
    /// Parameters:
    ///   - input: Input for request
    ///   - initialValue: The value to use as the initial accumulating value. `initialValue` is passed to `onPage` the first time it is called.
<<<<<<< HEAD
    ///   - context: LoggingContext used for instrumentation
=======
    ///   - logger: Logger used for logging output
>>>>>>> ac0dbe12
    ///   - eventLoop: EventLoop to run this process on
    ///   - onPage: closure called with each paginated response. It combines an accumulating result with the contents of response. This combined result is then returned
    ///         along with a boolean indicating if the paginate operation should continue.
    public func listComponentsPaginator<Result>(
        _ input: ListComponentsRequest,
        _ initialValue: Result,
        context: LoggingContext,
        on eventLoop: EventLoop? = nil,
        onPage: @escaping (Result, ListComponentsResponse, EventLoop) -> EventLoopFuture<(Bool, Result)>
    ) -> EventLoopFuture<Result> {
        return client.paginate(
            input: input,
            initialValue: initialValue,
            command: listComponents,
            inputKey: \ListComponentsRequest.nextToken,
            outputKey: \ListComponentsResponse.nextToken,
            context: context,
            on: eventLoop,
            onPage: onPage
        )
    }

    /// Provide paginated results to closure `onPage`.
    ///
    /// - Parameters:
    ///   - input: Input for request
<<<<<<< HEAD
    ///   - context: LoggingContext used for instrumentation
=======
    ///   - logger: Logger used for logging output
>>>>>>> ac0dbe12
    ///   - eventLoop: EventLoop to run this process on
    ///   - onPage: closure called with each block of entries. Returns boolean indicating whether we should continue.
    public func listComponentsPaginator(
        _ input: ListComponentsRequest,
        context: LoggingContext,
        on eventLoop: EventLoop? = nil,
        onPage: @escaping (ListComponentsResponse, EventLoop) -> EventLoopFuture<Bool>
    ) -> EventLoopFuture<Void> {
        return client.paginate(
            input: input,
            command: listComponents,
            inputKey: \ListComponentsRequest.nextToken,
            outputKey: \ListComponentsResponse.nextToken,
            context: context,
            on: eventLoop,
            onPage: onPage
        )
    }

    ///  Returns a list of container recipes.
    ///
    /// Provide paginated results to closure `onPage` for it to combine them into one result.
    /// This works in a similar manner to `Array.reduce<Result>(_:_:) -> Result`.
    ///
    /// Parameters:
    ///   - input: Input for request
    ///   - initialValue: The value to use as the initial accumulating value. `initialValue` is passed to `onPage` the first time it is called.
<<<<<<< HEAD
    ///   - context: LoggingContext used for instrumentation
=======
    ///   - logger: Logger used for logging output
>>>>>>> ac0dbe12
    ///   - eventLoop: EventLoop to run this process on
    ///   - onPage: closure called with each paginated response. It combines an accumulating result with the contents of response. This combined result is then returned
    ///         along with a boolean indicating if the paginate operation should continue.
    public func listContainerRecipesPaginator<Result>(
        _ input: ListContainerRecipesRequest,
        _ initialValue: Result,
        context: LoggingContext,
        on eventLoop: EventLoop? = nil,
        onPage: @escaping (Result, ListContainerRecipesResponse, EventLoop) -> EventLoopFuture<(Bool, Result)>
    ) -> EventLoopFuture<Result> {
        return client.paginate(
            input: input,
            initialValue: initialValue,
            command: listContainerRecipes,
            inputKey: \ListContainerRecipesRequest.nextToken,
            outputKey: \ListContainerRecipesResponse.nextToken,
            context: context,
            on: eventLoop,
            onPage: onPage
        )
    }

    /// Provide paginated results to closure `onPage`.
    ///
    /// - Parameters:
    ///   - input: Input for request
<<<<<<< HEAD
    ///   - context: LoggingContext used for instrumentation
=======
    ///   - logger: Logger used for logging output
>>>>>>> ac0dbe12
    ///   - eventLoop: EventLoop to run this process on
    ///   - onPage: closure called with each block of entries. Returns boolean indicating whether we should continue.
    public func listContainerRecipesPaginator(
        _ input: ListContainerRecipesRequest,
        context: LoggingContext,
        on eventLoop: EventLoop? = nil,
        onPage: @escaping (ListContainerRecipesResponse, EventLoop) -> EventLoopFuture<Bool>
    ) -> EventLoopFuture<Void> {
        return client.paginate(
            input: input,
            command: listContainerRecipes,
            inputKey: \ListContainerRecipesRequest.nextToken,
            outputKey: \ListContainerRecipesResponse.nextToken,
            context: context,
            on: eventLoop,
            onPage: onPage
        )
    }

    ///  Returns a list of distribution configurations.
    ///
    /// Provide paginated results to closure `onPage` for it to combine them into one result.
    /// This works in a similar manner to `Array.reduce<Result>(_:_:) -> Result`.
    ///
    /// Parameters:
    ///   - input: Input for request
    ///   - initialValue: The value to use as the initial accumulating value. `initialValue` is passed to `onPage` the first time it is called.
<<<<<<< HEAD
    ///   - context: LoggingContext used for instrumentation
=======
    ///   - logger: Logger used for logging output
>>>>>>> ac0dbe12
    ///   - eventLoop: EventLoop to run this process on
    ///   - onPage: closure called with each paginated response. It combines an accumulating result with the contents of response. This combined result is then returned
    ///         along with a boolean indicating if the paginate operation should continue.
    public func listDistributionConfigurationsPaginator<Result>(
        _ input: ListDistributionConfigurationsRequest,
        _ initialValue: Result,
        context: LoggingContext,
        on eventLoop: EventLoop? = nil,
        onPage: @escaping (Result, ListDistributionConfigurationsResponse, EventLoop) -> EventLoopFuture<(Bool, Result)>
    ) -> EventLoopFuture<Result> {
        return client.paginate(
            input: input,
            initialValue: initialValue,
            command: listDistributionConfigurations,
            inputKey: \ListDistributionConfigurationsRequest.nextToken,
            outputKey: \ListDistributionConfigurationsResponse.nextToken,
            context: context,
            on: eventLoop,
            onPage: onPage
        )
    }

    /// Provide paginated results to closure `onPage`.
    ///
    /// - Parameters:
    ///   - input: Input for request
<<<<<<< HEAD
    ///   - context: LoggingContext used for instrumentation
=======
    ///   - logger: Logger used for logging output
>>>>>>> ac0dbe12
    ///   - eventLoop: EventLoop to run this process on
    ///   - onPage: closure called with each block of entries. Returns boolean indicating whether we should continue.
    public func listDistributionConfigurationsPaginator(
        _ input: ListDistributionConfigurationsRequest,
        context: LoggingContext,
        on eventLoop: EventLoop? = nil,
        onPage: @escaping (ListDistributionConfigurationsResponse, EventLoop) -> EventLoopFuture<Bool>
    ) -> EventLoopFuture<Void> {
        return client.paginate(
            input: input,
            command: listDistributionConfigurations,
            inputKey: \ListDistributionConfigurationsRequest.nextToken,
            outputKey: \ListDistributionConfigurationsResponse.nextToken,
            context: context,
            on: eventLoop,
            onPage: onPage
        )
    }

    ///   Returns a list of image build versions.
    ///
    /// Provide paginated results to closure `onPage` for it to combine them into one result.
    /// This works in a similar manner to `Array.reduce<Result>(_:_:) -> Result`.
    ///
    /// Parameters:
    ///   - input: Input for request
    ///   - initialValue: The value to use as the initial accumulating value. `initialValue` is passed to `onPage` the first time it is called.
<<<<<<< HEAD
    ///   - context: LoggingContext used for instrumentation
=======
    ///   - logger: Logger used for logging output
>>>>>>> ac0dbe12
    ///   - eventLoop: EventLoop to run this process on
    ///   - onPage: closure called with each paginated response. It combines an accumulating result with the contents of response. This combined result is then returned
    ///         along with a boolean indicating if the paginate operation should continue.
    public func listImageBuildVersionsPaginator<Result>(
        _ input: ListImageBuildVersionsRequest,
        _ initialValue: Result,
        context: LoggingContext,
        on eventLoop: EventLoop? = nil,
        onPage: @escaping (Result, ListImageBuildVersionsResponse, EventLoop) -> EventLoopFuture<(Bool, Result)>
    ) -> EventLoopFuture<Result> {
        return client.paginate(
            input: input,
            initialValue: initialValue,
            command: listImageBuildVersions,
            inputKey: \ListImageBuildVersionsRequest.nextToken,
            outputKey: \ListImageBuildVersionsResponse.nextToken,
            context: context,
            on: eventLoop,
            onPage: onPage
        )
    }

    /// Provide paginated results to closure `onPage`.
    ///
    /// - Parameters:
    ///   - input: Input for request
<<<<<<< HEAD
    ///   - context: LoggingContext used for instrumentation
=======
    ///   - logger: Logger used for logging output
>>>>>>> ac0dbe12
    ///   - eventLoop: EventLoop to run this process on
    ///   - onPage: closure called with each block of entries. Returns boolean indicating whether we should continue.
    public func listImageBuildVersionsPaginator(
        _ input: ListImageBuildVersionsRequest,
        context: LoggingContext,
        on eventLoop: EventLoop? = nil,
        onPage: @escaping (ListImageBuildVersionsResponse, EventLoop) -> EventLoopFuture<Bool>
    ) -> EventLoopFuture<Void> {
        return client.paginate(
            input: input,
            command: listImageBuildVersions,
            inputKey: \ListImageBuildVersionsRequest.nextToken,
            outputKey: \ListImageBuildVersionsResponse.nextToken,
            context: context,
            on: eventLoop,
            onPage: onPage
        )
    }

    ///  List the Packages that are associated with an Image Build Version, as determined by Amazon EC2 Systems Manager Inventory at build time.
    ///
    /// Provide paginated results to closure `onPage` for it to combine them into one result.
    /// This works in a similar manner to `Array.reduce<Result>(_:_:) -> Result`.
    ///
    /// Parameters:
    ///   - input: Input for request
    ///   - initialValue: The value to use as the initial accumulating value. `initialValue` is passed to `onPage` the first time it is called.
<<<<<<< HEAD
    ///   - context: LoggingContext used for instrumentation
=======
    ///   - logger: Logger used for logging output
>>>>>>> ac0dbe12
    ///   - eventLoop: EventLoop to run this process on
    ///   - onPage: closure called with each paginated response. It combines an accumulating result with the contents of response. This combined result is then returned
    ///         along with a boolean indicating if the paginate operation should continue.
    public func listImagePackagesPaginator<Result>(
        _ input: ListImagePackagesRequest,
        _ initialValue: Result,
        context: LoggingContext,
        on eventLoop: EventLoop? = nil,
        onPage: @escaping (Result, ListImagePackagesResponse, EventLoop) -> EventLoopFuture<(Bool, Result)>
    ) -> EventLoopFuture<Result> {
        return client.paginate(
            input: input,
            initialValue: initialValue,
            command: listImagePackages,
            inputKey: \ListImagePackagesRequest.nextToken,
            outputKey: \ListImagePackagesResponse.nextToken,
            context: context,
            on: eventLoop,
            onPage: onPage
        )
    }

    /// Provide paginated results to closure `onPage`.
    ///
    /// - Parameters:
    ///   - input: Input for request
<<<<<<< HEAD
    ///   - context: LoggingContext used for instrumentation
=======
    ///   - logger: Logger used for logging output
>>>>>>> ac0dbe12
    ///   - eventLoop: EventLoop to run this process on
    ///   - onPage: closure called with each block of entries. Returns boolean indicating whether we should continue.
    public func listImagePackagesPaginator(
        _ input: ListImagePackagesRequest,
        context: LoggingContext,
        on eventLoop: EventLoop? = nil,
        onPage: @escaping (ListImagePackagesResponse, EventLoop) -> EventLoopFuture<Bool>
    ) -> EventLoopFuture<Void> {
        return client.paginate(
            input: input,
            command: listImagePackages,
            inputKey: \ListImagePackagesRequest.nextToken,
            outputKey: \ListImagePackagesResponse.nextToken,
            context: context,
            on: eventLoop,
            onPage: onPage
        )
    }

    ///   Returns a list of images created by the specified pipeline.
    ///
    /// Provide paginated results to closure `onPage` for it to combine them into one result.
    /// This works in a similar manner to `Array.reduce<Result>(_:_:) -> Result`.
    ///
    /// Parameters:
    ///   - input: Input for request
    ///   - initialValue: The value to use as the initial accumulating value. `initialValue` is passed to `onPage` the first time it is called.
<<<<<<< HEAD
    ///   - context: LoggingContext used for instrumentation
=======
    ///   - logger: Logger used for logging output
>>>>>>> ac0dbe12
    ///   - eventLoop: EventLoop to run this process on
    ///   - onPage: closure called with each paginated response. It combines an accumulating result with the contents of response. This combined result is then returned
    ///         along with a boolean indicating if the paginate operation should continue.
    public func listImagePipelineImagesPaginator<Result>(
        _ input: ListImagePipelineImagesRequest,
        _ initialValue: Result,
        context: LoggingContext,
        on eventLoop: EventLoop? = nil,
        onPage: @escaping (Result, ListImagePipelineImagesResponse, EventLoop) -> EventLoopFuture<(Bool, Result)>
    ) -> EventLoopFuture<Result> {
        return client.paginate(
            input: input,
            initialValue: initialValue,
            command: listImagePipelineImages,
            inputKey: \ListImagePipelineImagesRequest.nextToken,
            outputKey: \ListImagePipelineImagesResponse.nextToken,
            context: context,
            on: eventLoop,
            onPage: onPage
        )
    }

    /// Provide paginated results to closure `onPage`.
    ///
    /// - Parameters:
    ///   - input: Input for request
<<<<<<< HEAD
    ///   - context: LoggingContext used for instrumentation
=======
    ///   - logger: Logger used for logging output
>>>>>>> ac0dbe12
    ///   - eventLoop: EventLoop to run this process on
    ///   - onPage: closure called with each block of entries. Returns boolean indicating whether we should continue.
    public func listImagePipelineImagesPaginator(
        _ input: ListImagePipelineImagesRequest,
        context: LoggingContext,
        on eventLoop: EventLoop? = nil,
        onPage: @escaping (ListImagePipelineImagesResponse, EventLoop) -> EventLoopFuture<Bool>
    ) -> EventLoopFuture<Void> {
        return client.paginate(
            input: input,
            command: listImagePipelineImages,
            inputKey: \ListImagePipelineImagesRequest.nextToken,
            outputKey: \ListImagePipelineImagesResponse.nextToken,
            context: context,
            on: eventLoop,
            onPage: onPage
        )
    }

    ///  Returns a list of image pipelines.
    ///
    /// Provide paginated results to closure `onPage` for it to combine them into one result.
    /// This works in a similar manner to `Array.reduce<Result>(_:_:) -> Result`.
    ///
    /// Parameters:
    ///   - input: Input for request
    ///   - initialValue: The value to use as the initial accumulating value. `initialValue` is passed to `onPage` the first time it is called.
<<<<<<< HEAD
    ///   - context: LoggingContext used for instrumentation
=======
    ///   - logger: Logger used for logging output
>>>>>>> ac0dbe12
    ///   - eventLoop: EventLoop to run this process on
    ///   - onPage: closure called with each paginated response. It combines an accumulating result with the contents of response. This combined result is then returned
    ///         along with a boolean indicating if the paginate operation should continue.
    public func listImagePipelinesPaginator<Result>(
        _ input: ListImagePipelinesRequest,
        _ initialValue: Result,
        context: LoggingContext,
        on eventLoop: EventLoop? = nil,
        onPage: @escaping (Result, ListImagePipelinesResponse, EventLoop) -> EventLoopFuture<(Bool, Result)>
    ) -> EventLoopFuture<Result> {
        return client.paginate(
            input: input,
            initialValue: initialValue,
            command: listImagePipelines,
            inputKey: \ListImagePipelinesRequest.nextToken,
            outputKey: \ListImagePipelinesResponse.nextToken,
            context: context,
            on: eventLoop,
            onPage: onPage
        )
    }

    /// Provide paginated results to closure `onPage`.
    ///
    /// - Parameters:
    ///   - input: Input for request
<<<<<<< HEAD
    ///   - context: LoggingContext used for instrumentation
=======
    ///   - logger: Logger used for logging output
>>>>>>> ac0dbe12
    ///   - eventLoop: EventLoop to run this process on
    ///   - onPage: closure called with each block of entries. Returns boolean indicating whether we should continue.
    public func listImagePipelinesPaginator(
        _ input: ListImagePipelinesRequest,
        context: LoggingContext,
        on eventLoop: EventLoop? = nil,
        onPage: @escaping (ListImagePipelinesResponse, EventLoop) -> EventLoopFuture<Bool>
    ) -> EventLoopFuture<Void> {
        return client.paginate(
            input: input,
            command: listImagePipelines,
            inputKey: \ListImagePipelinesRequest.nextToken,
            outputKey: \ListImagePipelinesResponse.nextToken,
            context: context,
            on: eventLoop,
            onPage: onPage
        )
    }

    ///   Returns a list of image recipes.
    ///
    /// Provide paginated results to closure `onPage` for it to combine them into one result.
    /// This works in a similar manner to `Array.reduce<Result>(_:_:) -> Result`.
    ///
    /// Parameters:
    ///   - input: Input for request
    ///   - initialValue: The value to use as the initial accumulating value. `initialValue` is passed to `onPage` the first time it is called.
<<<<<<< HEAD
    ///   - context: LoggingContext used for instrumentation
=======
    ///   - logger: Logger used for logging output
>>>>>>> ac0dbe12
    ///   - eventLoop: EventLoop to run this process on
    ///   - onPage: closure called with each paginated response. It combines an accumulating result with the contents of response. This combined result is then returned
    ///         along with a boolean indicating if the paginate operation should continue.
    public func listImageRecipesPaginator<Result>(
        _ input: ListImageRecipesRequest,
        _ initialValue: Result,
        context: LoggingContext,
        on eventLoop: EventLoop? = nil,
        onPage: @escaping (Result, ListImageRecipesResponse, EventLoop) -> EventLoopFuture<(Bool, Result)>
    ) -> EventLoopFuture<Result> {
        return client.paginate(
            input: input,
            initialValue: initialValue,
            command: listImageRecipes,
            inputKey: \ListImageRecipesRequest.nextToken,
            outputKey: \ListImageRecipesResponse.nextToken,
            context: context,
            on: eventLoop,
            onPage: onPage
        )
    }

    /// Provide paginated results to closure `onPage`.
    ///
    /// - Parameters:
    ///   - input: Input for request
<<<<<<< HEAD
    ///   - context: LoggingContext used for instrumentation
=======
    ///   - logger: Logger used for logging output
>>>>>>> ac0dbe12
    ///   - eventLoop: EventLoop to run this process on
    ///   - onPage: closure called with each block of entries. Returns boolean indicating whether we should continue.
    public func listImageRecipesPaginator(
        _ input: ListImageRecipesRequest,
        context: LoggingContext,
        on eventLoop: EventLoop? = nil,
        onPage: @escaping (ListImageRecipesResponse, EventLoop) -> EventLoopFuture<Bool>
    ) -> EventLoopFuture<Void> {
        return client.paginate(
            input: input,
            command: listImageRecipes,
            inputKey: \ListImageRecipesRequest.nextToken,
            outputKey: \ListImageRecipesResponse.nextToken,
            context: context,
            on: eventLoop,
            onPage: onPage
        )
    }

    ///   Returns the list of images that you have access to.
    ///
    /// Provide paginated results to closure `onPage` for it to combine them into one result.
    /// This works in a similar manner to `Array.reduce<Result>(_:_:) -> Result`.
    ///
    /// Parameters:
    ///   - input: Input for request
    ///   - initialValue: The value to use as the initial accumulating value. `initialValue` is passed to `onPage` the first time it is called.
<<<<<<< HEAD
    ///   - context: LoggingContext used for instrumentation
=======
    ///   - logger: Logger used for logging output
>>>>>>> ac0dbe12
    ///   - eventLoop: EventLoop to run this process on
    ///   - onPage: closure called with each paginated response. It combines an accumulating result with the contents of response. This combined result is then returned
    ///         along with a boolean indicating if the paginate operation should continue.
    public func listImagesPaginator<Result>(
        _ input: ListImagesRequest,
        _ initialValue: Result,
        context: LoggingContext,
        on eventLoop: EventLoop? = nil,
        onPage: @escaping (Result, ListImagesResponse, EventLoop) -> EventLoopFuture<(Bool, Result)>
    ) -> EventLoopFuture<Result> {
        return client.paginate(
            input: input,
            initialValue: initialValue,
            command: listImages,
            inputKey: \ListImagesRequest.nextToken,
            outputKey: \ListImagesResponse.nextToken,
            context: context,
            on: eventLoop,
            onPage: onPage
        )
    }

    /// Provide paginated results to closure `onPage`.
    ///
    /// - Parameters:
    ///   - input: Input for request
<<<<<<< HEAD
    ///   - context: LoggingContext used for instrumentation
=======
    ///   - logger: Logger used for logging output
>>>>>>> ac0dbe12
    ///   - eventLoop: EventLoop to run this process on
    ///   - onPage: closure called with each block of entries. Returns boolean indicating whether we should continue.
    public func listImagesPaginator(
        _ input: ListImagesRequest,
        context: LoggingContext,
        on eventLoop: EventLoop? = nil,
        onPage: @escaping (ListImagesResponse, EventLoop) -> EventLoopFuture<Bool>
    ) -> EventLoopFuture<Void> {
        return client.paginate(
            input: input,
            command: listImages,
            inputKey: \ListImagesRequest.nextToken,
            outputKey: \ListImagesResponse.nextToken,
            context: context,
            on: eventLoop,
            onPage: onPage
        )
    }

    ///   Returns a list of infrastructure configurations.
    ///
    /// Provide paginated results to closure `onPage` for it to combine them into one result.
    /// This works in a similar manner to `Array.reduce<Result>(_:_:) -> Result`.
    ///
    /// Parameters:
    ///   - input: Input for request
    ///   - initialValue: The value to use as the initial accumulating value. `initialValue` is passed to `onPage` the first time it is called.
<<<<<<< HEAD
    ///   - context: LoggingContext used for instrumentation
=======
    ///   - logger: Logger used for logging output
>>>>>>> ac0dbe12
    ///   - eventLoop: EventLoop to run this process on
    ///   - onPage: closure called with each paginated response. It combines an accumulating result with the contents of response. This combined result is then returned
    ///         along with a boolean indicating if the paginate operation should continue.
    public func listInfrastructureConfigurationsPaginator<Result>(
        _ input: ListInfrastructureConfigurationsRequest,
        _ initialValue: Result,
        context: LoggingContext,
        on eventLoop: EventLoop? = nil,
        onPage: @escaping (Result, ListInfrastructureConfigurationsResponse, EventLoop) -> EventLoopFuture<(Bool, Result)>
    ) -> EventLoopFuture<Result> {
        return client.paginate(
            input: input,
            initialValue: initialValue,
            command: listInfrastructureConfigurations,
            inputKey: \ListInfrastructureConfigurationsRequest.nextToken,
            outputKey: \ListInfrastructureConfigurationsResponse.nextToken,
            context: context,
            on: eventLoop,
            onPage: onPage
        )
    }

    /// Provide paginated results to closure `onPage`.
    ///
    /// - Parameters:
    ///   - input: Input for request
<<<<<<< HEAD
    ///   - context: LoggingContext used for instrumentation
=======
    ///   - logger: Logger used for logging output
>>>>>>> ac0dbe12
    ///   - eventLoop: EventLoop to run this process on
    ///   - onPage: closure called with each block of entries. Returns boolean indicating whether we should continue.
    public func listInfrastructureConfigurationsPaginator(
        _ input: ListInfrastructureConfigurationsRequest,
        context: LoggingContext,
        on eventLoop: EventLoop? = nil,
        onPage: @escaping (ListInfrastructureConfigurationsResponse, EventLoop) -> EventLoopFuture<Bool>
    ) -> EventLoopFuture<Void> {
        return client.paginate(
            input: input,
            command: listInfrastructureConfigurations,
            inputKey: \ListInfrastructureConfigurationsRequest.nextToken,
            outputKey: \ListInfrastructureConfigurationsResponse.nextToken,
            context: context,
            on: eventLoop,
            onPage: onPage
        )
    }
}

extension Imagebuilder.ListComponentBuildVersionsRequest: AWSPaginateToken {
    public func usingPaginationToken(_ token: String) -> Imagebuilder.ListComponentBuildVersionsRequest {
        return .init(
            componentVersionArn: self.componentVersionArn,
            maxResults: self.maxResults,
            nextToken: token
        )
    }
}

extension Imagebuilder.ListComponentsRequest: AWSPaginateToken {
    public func usingPaginationToken(_ token: String) -> Imagebuilder.ListComponentsRequest {
        return .init(
            byName: self.byName,
            filters: self.filters,
            maxResults: self.maxResults,
            nextToken: token,
            owner: self.owner
        )
    }
}

extension Imagebuilder.ListContainerRecipesRequest: AWSPaginateToken {
    public func usingPaginationToken(_ token: String) -> Imagebuilder.ListContainerRecipesRequest {
        return .init(
            filters: self.filters,
            maxResults: self.maxResults,
            nextToken: token,
            owner: self.owner
        )
    }
}

extension Imagebuilder.ListDistributionConfigurationsRequest: AWSPaginateToken {
    public func usingPaginationToken(_ token: String) -> Imagebuilder.ListDistributionConfigurationsRequest {
        return .init(
            filters: self.filters,
            maxResults: self.maxResults,
            nextToken: token
        )
    }
}

extension Imagebuilder.ListImageBuildVersionsRequest: AWSPaginateToken {
    public func usingPaginationToken(_ token: String) -> Imagebuilder.ListImageBuildVersionsRequest {
        return .init(
            filters: self.filters,
            imageVersionArn: self.imageVersionArn,
            maxResults: self.maxResults,
            nextToken: token
        )
    }
}

extension Imagebuilder.ListImagePackagesRequest: AWSPaginateToken {
    public func usingPaginationToken(_ token: String) -> Imagebuilder.ListImagePackagesRequest {
        return .init(
            imageBuildVersionArn: self.imageBuildVersionArn,
            maxResults: self.maxResults,
            nextToken: token
        )
    }
}

extension Imagebuilder.ListImagePipelineImagesRequest: AWSPaginateToken {
    public func usingPaginationToken(_ token: String) -> Imagebuilder.ListImagePipelineImagesRequest {
        return .init(
            filters: self.filters,
            imagePipelineArn: self.imagePipelineArn,
            maxResults: self.maxResults,
            nextToken: token
        )
    }
}

extension Imagebuilder.ListImagePipelinesRequest: AWSPaginateToken {
    public func usingPaginationToken(_ token: String) -> Imagebuilder.ListImagePipelinesRequest {
        return .init(
            filters: self.filters,
            maxResults: self.maxResults,
            nextToken: token
        )
    }
}

extension Imagebuilder.ListImageRecipesRequest: AWSPaginateToken {
    public func usingPaginationToken(_ token: String) -> Imagebuilder.ListImageRecipesRequest {
        return .init(
            filters: self.filters,
            maxResults: self.maxResults,
            nextToken: token,
            owner: self.owner
        )
    }
}

extension Imagebuilder.ListImagesRequest: AWSPaginateToken {
    public func usingPaginationToken(_ token: String) -> Imagebuilder.ListImagesRequest {
        return .init(
            byName: self.byName,
            filters: self.filters,
            includeDeprecated: self.includeDeprecated,
            maxResults: self.maxResults,
            nextToken: token,
            owner: self.owner
        )
    }
}

extension Imagebuilder.ListInfrastructureConfigurationsRequest: AWSPaginateToken {
    public func usingPaginationToken(_ token: String) -> Imagebuilder.ListInfrastructureConfigurationsRequest {
        return .init(
            filters: self.filters,
            maxResults: self.maxResults,
            nextToken: token
        )
    }
}<|MERGE_RESOLUTION|>--- conflicted
+++ resolved
@@ -27,11 +27,7 @@
     /// Parameters:
     ///   - input: Input for request
     ///   - initialValue: The value to use as the initial accumulating value. `initialValue` is passed to `onPage` the first time it is called.
-<<<<<<< HEAD
-    ///   - context: LoggingContext used for instrumentation
-=======
-    ///   - logger: Logger used for logging output
->>>>>>> ac0dbe12
+    ///   - context: LoggingContext used for instrumentation
     ///   - eventLoop: EventLoop to run this process on
     ///   - onPage: closure called with each paginated response. It combines an accumulating result with the contents of response. This combined result is then returned
     ///         along with a boolean indicating if the paginate operation should continue.
@@ -58,11 +54,7 @@
     ///
     /// - Parameters:
     ///   - input: Input for request
-<<<<<<< HEAD
-    ///   - context: LoggingContext used for instrumentation
-=======
-    ///   - logger: Logger used for logging output
->>>>>>> ac0dbe12
+    ///   - context: LoggingContext used for instrumentation
     ///   - eventLoop: EventLoop to run this process on
     ///   - onPage: closure called with each block of entries. Returns boolean indicating whether we should continue.
     public func listComponentBuildVersionsPaginator(
@@ -90,11 +82,7 @@
     /// Parameters:
     ///   - input: Input for request
     ///   - initialValue: The value to use as the initial accumulating value. `initialValue` is passed to `onPage` the first time it is called.
-<<<<<<< HEAD
-    ///   - context: LoggingContext used for instrumentation
-=======
-    ///   - logger: Logger used for logging output
->>>>>>> ac0dbe12
+    ///   - context: LoggingContext used for instrumentation
     ///   - eventLoop: EventLoop to run this process on
     ///   - onPage: closure called with each paginated response. It combines an accumulating result with the contents of response. This combined result is then returned
     ///         along with a boolean indicating if the paginate operation should continue.
@@ -121,11 +109,7 @@
     ///
     /// - Parameters:
     ///   - input: Input for request
-<<<<<<< HEAD
-    ///   - context: LoggingContext used for instrumentation
-=======
-    ///   - logger: Logger used for logging output
->>>>>>> ac0dbe12
+    ///   - context: LoggingContext used for instrumentation
     ///   - eventLoop: EventLoop to run this process on
     ///   - onPage: closure called with each block of entries. Returns boolean indicating whether we should continue.
     public func listComponentsPaginator(
@@ -153,11 +137,7 @@
     /// Parameters:
     ///   - input: Input for request
     ///   - initialValue: The value to use as the initial accumulating value. `initialValue` is passed to `onPage` the first time it is called.
-<<<<<<< HEAD
-    ///   - context: LoggingContext used for instrumentation
-=======
-    ///   - logger: Logger used for logging output
->>>>>>> ac0dbe12
+    ///   - context: LoggingContext used for instrumentation
     ///   - eventLoop: EventLoop to run this process on
     ///   - onPage: closure called with each paginated response. It combines an accumulating result with the contents of response. This combined result is then returned
     ///         along with a boolean indicating if the paginate operation should continue.
@@ -184,11 +164,7 @@
     ///
     /// - Parameters:
     ///   - input: Input for request
-<<<<<<< HEAD
-    ///   - context: LoggingContext used for instrumentation
-=======
-    ///   - logger: Logger used for logging output
->>>>>>> ac0dbe12
+    ///   - context: LoggingContext used for instrumentation
     ///   - eventLoop: EventLoop to run this process on
     ///   - onPage: closure called with each block of entries. Returns boolean indicating whether we should continue.
     public func listContainerRecipesPaginator(
@@ -216,11 +192,7 @@
     /// Parameters:
     ///   - input: Input for request
     ///   - initialValue: The value to use as the initial accumulating value. `initialValue` is passed to `onPage` the first time it is called.
-<<<<<<< HEAD
-    ///   - context: LoggingContext used for instrumentation
-=======
-    ///   - logger: Logger used for logging output
->>>>>>> ac0dbe12
+    ///   - context: LoggingContext used for instrumentation
     ///   - eventLoop: EventLoop to run this process on
     ///   - onPage: closure called with each paginated response. It combines an accumulating result with the contents of response. This combined result is then returned
     ///         along with a boolean indicating if the paginate operation should continue.
@@ -247,11 +219,7 @@
     ///
     /// - Parameters:
     ///   - input: Input for request
-<<<<<<< HEAD
-    ///   - context: LoggingContext used for instrumentation
-=======
-    ///   - logger: Logger used for logging output
->>>>>>> ac0dbe12
+    ///   - context: LoggingContext used for instrumentation
     ///   - eventLoop: EventLoop to run this process on
     ///   - onPage: closure called with each block of entries. Returns boolean indicating whether we should continue.
     public func listDistributionConfigurationsPaginator(
@@ -279,11 +247,7 @@
     /// Parameters:
     ///   - input: Input for request
     ///   - initialValue: The value to use as the initial accumulating value. `initialValue` is passed to `onPage` the first time it is called.
-<<<<<<< HEAD
-    ///   - context: LoggingContext used for instrumentation
-=======
-    ///   - logger: Logger used for logging output
->>>>>>> ac0dbe12
+    ///   - context: LoggingContext used for instrumentation
     ///   - eventLoop: EventLoop to run this process on
     ///   - onPage: closure called with each paginated response. It combines an accumulating result with the contents of response. This combined result is then returned
     ///         along with a boolean indicating if the paginate operation should continue.
@@ -310,11 +274,7 @@
     ///
     /// - Parameters:
     ///   - input: Input for request
-<<<<<<< HEAD
-    ///   - context: LoggingContext used for instrumentation
-=======
-    ///   - logger: Logger used for logging output
->>>>>>> ac0dbe12
+    ///   - context: LoggingContext used for instrumentation
     ///   - eventLoop: EventLoop to run this process on
     ///   - onPage: closure called with each block of entries. Returns boolean indicating whether we should continue.
     public func listImageBuildVersionsPaginator(
@@ -342,11 +302,7 @@
     /// Parameters:
     ///   - input: Input for request
     ///   - initialValue: The value to use as the initial accumulating value. `initialValue` is passed to `onPage` the first time it is called.
-<<<<<<< HEAD
-    ///   - context: LoggingContext used for instrumentation
-=======
-    ///   - logger: Logger used for logging output
->>>>>>> ac0dbe12
+    ///   - context: LoggingContext used for instrumentation
     ///   - eventLoop: EventLoop to run this process on
     ///   - onPage: closure called with each paginated response. It combines an accumulating result with the contents of response. This combined result is then returned
     ///         along with a boolean indicating if the paginate operation should continue.
@@ -373,11 +329,7 @@
     ///
     /// - Parameters:
     ///   - input: Input for request
-<<<<<<< HEAD
-    ///   - context: LoggingContext used for instrumentation
-=======
-    ///   - logger: Logger used for logging output
->>>>>>> ac0dbe12
+    ///   - context: LoggingContext used for instrumentation
     ///   - eventLoop: EventLoop to run this process on
     ///   - onPage: closure called with each block of entries. Returns boolean indicating whether we should continue.
     public func listImagePackagesPaginator(
@@ -405,11 +357,7 @@
     /// Parameters:
     ///   - input: Input for request
     ///   - initialValue: The value to use as the initial accumulating value. `initialValue` is passed to `onPage` the first time it is called.
-<<<<<<< HEAD
-    ///   - context: LoggingContext used for instrumentation
-=======
-    ///   - logger: Logger used for logging output
->>>>>>> ac0dbe12
+    ///   - context: LoggingContext used for instrumentation
     ///   - eventLoop: EventLoop to run this process on
     ///   - onPage: closure called with each paginated response. It combines an accumulating result with the contents of response. This combined result is then returned
     ///         along with a boolean indicating if the paginate operation should continue.
@@ -436,11 +384,7 @@
     ///
     /// - Parameters:
     ///   - input: Input for request
-<<<<<<< HEAD
-    ///   - context: LoggingContext used for instrumentation
-=======
-    ///   - logger: Logger used for logging output
->>>>>>> ac0dbe12
+    ///   - context: LoggingContext used for instrumentation
     ///   - eventLoop: EventLoop to run this process on
     ///   - onPage: closure called with each block of entries. Returns boolean indicating whether we should continue.
     public func listImagePipelineImagesPaginator(
@@ -468,11 +412,7 @@
     /// Parameters:
     ///   - input: Input for request
     ///   - initialValue: The value to use as the initial accumulating value. `initialValue` is passed to `onPage` the first time it is called.
-<<<<<<< HEAD
-    ///   - context: LoggingContext used for instrumentation
-=======
-    ///   - logger: Logger used for logging output
->>>>>>> ac0dbe12
+    ///   - context: LoggingContext used for instrumentation
     ///   - eventLoop: EventLoop to run this process on
     ///   - onPage: closure called with each paginated response. It combines an accumulating result with the contents of response. This combined result is then returned
     ///         along with a boolean indicating if the paginate operation should continue.
@@ -499,11 +439,7 @@
     ///
     /// - Parameters:
     ///   - input: Input for request
-<<<<<<< HEAD
-    ///   - context: LoggingContext used for instrumentation
-=======
-    ///   - logger: Logger used for logging output
->>>>>>> ac0dbe12
+    ///   - context: LoggingContext used for instrumentation
     ///   - eventLoop: EventLoop to run this process on
     ///   - onPage: closure called with each block of entries. Returns boolean indicating whether we should continue.
     public func listImagePipelinesPaginator(
@@ -531,11 +467,7 @@
     /// Parameters:
     ///   - input: Input for request
     ///   - initialValue: The value to use as the initial accumulating value. `initialValue` is passed to `onPage` the first time it is called.
-<<<<<<< HEAD
-    ///   - context: LoggingContext used for instrumentation
-=======
-    ///   - logger: Logger used for logging output
->>>>>>> ac0dbe12
+    ///   - context: LoggingContext used for instrumentation
     ///   - eventLoop: EventLoop to run this process on
     ///   - onPage: closure called with each paginated response. It combines an accumulating result with the contents of response. This combined result is then returned
     ///         along with a boolean indicating if the paginate operation should continue.
@@ -562,11 +494,7 @@
     ///
     /// - Parameters:
     ///   - input: Input for request
-<<<<<<< HEAD
-    ///   - context: LoggingContext used for instrumentation
-=======
-    ///   - logger: Logger used for logging output
->>>>>>> ac0dbe12
+    ///   - context: LoggingContext used for instrumentation
     ///   - eventLoop: EventLoop to run this process on
     ///   - onPage: closure called with each block of entries. Returns boolean indicating whether we should continue.
     public func listImageRecipesPaginator(
@@ -594,11 +522,7 @@
     /// Parameters:
     ///   - input: Input for request
     ///   - initialValue: The value to use as the initial accumulating value. `initialValue` is passed to `onPage` the first time it is called.
-<<<<<<< HEAD
-    ///   - context: LoggingContext used for instrumentation
-=======
-    ///   - logger: Logger used for logging output
->>>>>>> ac0dbe12
+    ///   - context: LoggingContext used for instrumentation
     ///   - eventLoop: EventLoop to run this process on
     ///   - onPage: closure called with each paginated response. It combines an accumulating result with the contents of response. This combined result is then returned
     ///         along with a boolean indicating if the paginate operation should continue.
@@ -625,11 +549,7 @@
     ///
     /// - Parameters:
     ///   - input: Input for request
-<<<<<<< HEAD
-    ///   - context: LoggingContext used for instrumentation
-=======
-    ///   - logger: Logger used for logging output
->>>>>>> ac0dbe12
+    ///   - context: LoggingContext used for instrumentation
     ///   - eventLoop: EventLoop to run this process on
     ///   - onPage: closure called with each block of entries. Returns boolean indicating whether we should continue.
     public func listImagesPaginator(
@@ -657,11 +577,7 @@
     /// Parameters:
     ///   - input: Input for request
     ///   - initialValue: The value to use as the initial accumulating value. `initialValue` is passed to `onPage` the first time it is called.
-<<<<<<< HEAD
-    ///   - context: LoggingContext used for instrumentation
-=======
-    ///   - logger: Logger used for logging output
->>>>>>> ac0dbe12
+    ///   - context: LoggingContext used for instrumentation
     ///   - eventLoop: EventLoop to run this process on
     ///   - onPage: closure called with each paginated response. It combines an accumulating result with the contents of response. This combined result is then returned
     ///         along with a boolean indicating if the paginate operation should continue.
@@ -688,11 +604,7 @@
     ///
     /// - Parameters:
     ///   - input: Input for request
-<<<<<<< HEAD
-    ///   - context: LoggingContext used for instrumentation
-=======
-    ///   - logger: Logger used for logging output
->>>>>>> ac0dbe12
+    ///   - context: LoggingContext used for instrumentation
     ///   - eventLoop: EventLoop to run this process on
     ///   - onPage: closure called with each block of entries. Returns boolean indicating whether we should continue.
     public func listInfrastructureConfigurationsPaginator(
