--- conflicted
+++ resolved
@@ -148,15 +148,9 @@
         return self.client.execute(operation: "UntagResource", path: "/", httpMethod: .POST, serviceConfig: self.config, input: input, context: context, on: eventLoop)
     }
 
-<<<<<<< HEAD
-    /// Use this operation to update the configuration of an existing Amazon FSx file system. You can update multiple properties in a single request. For Amazon FSx for Windows File Server file systems, you can update the following properties:   AutomaticBackupRetentionDays   DailyAutomaticBackupStartTime   SelfManagedActiveDirectoryConfiguration   StorageCapacity   ThroughputCapacity   WeeklyMaintenanceStartTime   For Amazon FSx for Lustre file systems, you can update the following properties:   AutoImportPolicy   AutomaticBackupRetentionDays   DailyAutomaticBackupStartTime   StorageCapacity   WeeklyMaintenanceStartTime
+    /// Use this operation to update the configuration of an existing Amazon FSx file system. You can update multiple properties in a single request. For Amazon FSx for Windows File Server file systems, you can update the following properties:   AuditLogConfiguration   AutomaticBackupRetentionDays   DailyAutomaticBackupStartTime   SelfManagedActiveDirectoryConfiguration   StorageCapacity   ThroughputCapacity   WeeklyMaintenanceStartTime   For Amazon FSx for Lustre file systems, you can update the following properties:   AutoImportPolicy   AutomaticBackupRetentionDays   DailyAutomaticBackupStartTime   DataCompressionType   StorageCapacity   WeeklyMaintenanceStartTime
     public func updateFileSystem(_ input: UpdateFileSystemRequest, context: LoggingContext, on eventLoop: EventLoop? = nil) -> EventLoopFuture<UpdateFileSystemResponse> {
         return self.client.execute(operation: "UpdateFileSystem", path: "/", httpMethod: .POST, serviceConfig: self.config, input: input, context: context, on: eventLoop)
-=======
-    /// Use this operation to update the configuration of an existing Amazon FSx file system. You can update multiple properties in a single request. For Amazon FSx for Windows File Server file systems, you can update the following properties:   AuditLogConfiguration   AutomaticBackupRetentionDays   DailyAutomaticBackupStartTime   SelfManagedActiveDirectoryConfiguration   StorageCapacity   ThroughputCapacity   WeeklyMaintenanceStartTime   For Amazon FSx for Lustre file systems, you can update the following properties:   AutoImportPolicy   AutomaticBackupRetentionDays   DailyAutomaticBackupStartTime   DataCompressionType   StorageCapacity   WeeklyMaintenanceStartTime
-    public func updateFileSystem(_ input: UpdateFileSystemRequest, logger: Logger = AWSClient.loggingDisabled, on eventLoop: EventLoop? = nil) -> EventLoopFuture<UpdateFileSystemResponse> {
-        return self.client.execute(operation: "UpdateFileSystem", path: "/", httpMethod: .POST, serviceConfig: self.config, input: input, logger: logger, on: eventLoop)
->>>>>>> ac0dbe12
     }
 }
 
